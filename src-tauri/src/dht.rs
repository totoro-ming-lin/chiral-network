--- conflicted
+++ resolved
@@ -1,15 +1,8 @@
 use futures::io::{AsyncRead, AsyncReadExt, AsyncWrite, AsyncWriteExt};
 use futures_util::StreamExt;
-<<<<<<< HEAD
-use libp2p::tcp;
-use libp2p::multiaddr::Protocol;
-use std::collections::{HashMap, HashSet};
-use std::net::IpAddr;
-=======
 
 use std::collections::{HashMap, HashSet};
 use std::sync::atomic::{AtomicU64, Ordering};
->>>>>>> c3533e4f
 use std::sync::Arc;
 use std::time::{Duration, SystemTime, UNIX_EPOCH};
 
@@ -29,11 +22,7 @@
 use serde::{Deserialize, Serialize};
 use tokio::sync::{mpsc, oneshot, Mutex};
 use tracing::{debug, error, info, warn};
-<<<<<<< HEAD
 const EXPECTED_PROTOCOL_VERSION: &str = "/chiral/1.0.0";
-=======
-
->>>>>>> c3533e4f
 #[derive(Debug, Clone, Serialize, Deserialize)]
 #[serde(rename_all = "camelCase")]
 pub struct FileMetadata {
@@ -88,8 +77,6 @@
         peer: String,
         rtt_ms: u64,
     },
-<<<<<<< HEAD
-=======
 }
 
 #[derive(Debug, Clone)]
@@ -102,7 +89,6 @@
 struct PendingSearch {
     id: u64,
     sender: oneshot::Sender<SearchResponse>,
->>>>>>> c3533e4f
 }
 
 #[derive(Debug, Clone, Default)]
@@ -263,10 +249,7 @@
     pending_echo: Arc<
         Mutex<HashMap<rr::OutboundRequestId, oneshot::Sender<Result<Vec<u8>, String>>>>,
     >,
-<<<<<<< HEAD
-=======
     pending_searches: Arc<Mutex<HashMap<String, Vec<PendingSearch>>>>,
->>>>>>> c3533e4f
 ) {
     // Periodic bootstrap interval
     let mut shutdown_ack: Option<oneshot::Sender<()>> = None;
@@ -684,11 +667,8 @@
     metrics: Arc<Mutex<DhtMetrics>>,
     pending_echo:
         Arc<Mutex<HashMap<rr::OutboundRequestId, oneshot::Sender<Result<Vec<u8>, String>>>>>,
-<<<<<<< HEAD
-=======
     pending_searches: Arc<Mutex<HashMap<String, Vec<PendingSearch>>>>,
     search_counter: Arc<AtomicU64>,
->>>>>>> c3533e4f
 }
 
 impl DhtService {
@@ -1109,8 +1089,6 @@
         let mut metrics = DhtMetrics::default();
         metrics.record_listen_addr(&"/ip4/127.0.0.1/tcp/4001".parse::<Multiaddr>().unwrap());
         metrics.record_listen_addr(&"/ip4/0.0.0.0/tcp/4001".parse::<Multiaddr>().unwrap());
-        // Duplicate should be ignored
-        metrics.record_listen_addr(&"/ip4/127.0.0.1/tcp/4001".parse::<Multiaddr>().unwrap());
 
         let snapshot = DhtMetricsSnapshot::from(metrics, 5);
         assert_eq!(snapshot.peer_count, 5);
