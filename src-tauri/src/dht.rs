--- conflicted
+++ resolved
@@ -22,10 +22,7 @@
     swarm::{NetworkBehaviour, SwarmEvent},
     Multiaddr, PeerId, StreamProtocol, Swarm, SwarmBuilder,
 };
-<<<<<<< HEAD
-
-=======
->>>>>>> c3375311
+
 
 #[derive(Debug, Clone, Serialize, Deserialize)]
 #[serde(rename_all = "camelCase")]
