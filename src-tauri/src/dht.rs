--- conflicted
+++ resolved
@@ -6,14 +6,11 @@
 use std::sync::Arc;
 use std::time::{Duration, SystemTime, UNIX_EPOCH};
 
-<<<<<<< HEAD
 use tokio::sync::{mpsc, oneshot, Mutex};
 use tracing::{debug, error, info, warn};
 use serde::{Deserialize, Serialize};
 use libp2p::ping;
 use libp2p::{autonat, dcutr};
-=======
->>>>>>> c3533e4f
 use libp2p::{
     identify::{self, Event as IdentifyEvent},
     identity,
