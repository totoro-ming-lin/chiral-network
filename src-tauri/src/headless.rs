// Headless mode for running as a bootstrap node on servers
use crate::dht::{DhtService, FileMetadata};
use crate::ethereum::GethProcess;
use crate::file_transfer::FileTransferService;
use clap::Parser;
use std::sync::Arc;
use tokio::signal;

use tracing::{error, info};

#[derive(Parser, Debug)]
#[command(name = "chiral-network")]
#[command(about = "Chiral Network - P2P File Sharing", long_about = None)]
pub struct CliArgs {
    /// Run in headless mode (no GUI)
    #[arg(long)]
    pub headless: bool,

    /// DHT port to listen on
    #[arg(long, default_value = "4001")]
    pub dht_port: u16,

    /// Bootstrap nodes to connect to (can be specified multiple times)
    #[arg(long)]
    pub bootstrap: Vec<String>,

    /// Enable geth node
    #[arg(long)]
    pub enable_geth: bool,

    /// Geth data directory
    #[arg(long, default_value = "./bin/geth-data")]
    pub geth_data_dir: String,

    /// Miner address for geth
    #[arg(long)]
    pub miner_address: Option<String>,

    /// Log level (trace, debug, info, warn, error)
    #[arg(long, default_value = "info")]
    pub log_level: String,

    /// Generate multiaddr for this node (shows the address others can connect to)
    #[arg(long)]
    pub show_multiaddr: bool,

    // Generate consistent peerid
    #[arg(long)]
    pub secret: Option<String>,

    // Runs in bootstrap mode
    #[arg(long)]
    pub is_bootstrap: bool,

<<<<<<< HEAD
    // SOCKS5 Proxy address (e.g., 127.0.0.1:9050 for Tor or a private VPN SOCKS endpoint)
    #[arg(long)]
    pub socks5_proxy: Option<String>,
=======
    /// Print local download metrics snapshot at startup
    #[arg(long)]
    pub show_downloads: bool,
>>>>>>> c60c311c
}

pub async fn run_headless(args: CliArgs) -> Result<(), Box<dyn std::error::Error>> {
    info!("Starting Chiral Network in headless mode");
    info!("DHT Port: {}", args.dht_port);

    // Add default bootstrap nodes if no custom ones specified
    let mut bootstrap_nodes = args.bootstrap.clone();
    let provided_bootstrap = !bootstrap_nodes.is_empty();
    if !provided_bootstrap {
        // Use reliable IP-based bootstrap nodes so fresh nodes can join the mesh
        bootstrap_nodes.extend([
            "/ip4/54.198.145.146/tcp/4001/p2p/12D3KooWNHdYWRTe98KMF1cDXXqGXvNjd1SAchDaeP5o4MsoJLu2"
                .to_string(),
        ]);
        info!("Using default bootstrap nodes: {:?}", bootstrap_nodes);
    }

    // Optionally start local file-transfer service for metrics insight
    let file_transfer_service = if args.show_downloads {
        Some(Arc::new(FileTransferService::new().await.map_err(|e| {
            format!("Failed to start file transfer service: {}", e)
        })?))
    } else {
        None
    };

    // Start DHT node
    let dht_service = DhtService::new(
        args.dht_port,
        bootstrap_nodes.clone(),
        args.secret,
        args.is_bootstrap,
        args.socks5_proxy,
    )
    .await?;
    let peer_id = dht_service.get_peer_id().await;

    // Start the DHT running in background
    dht_service.run().await;

    info!("✅ DHT node started");
    info!("📍 Local Peer ID: {}", peer_id);

    if let Some(ft) = &file_transfer_service {
        let snapshot = ft.download_metrics_snapshot().await;
        info!(
            "📊 Download metrics: success={}, failures={}, retries={}",
            snapshot.total_success, snapshot.total_failures, snapshot.total_retries
        );
        if let Some(latest) = snapshot.recent_attempts.first() {
            info!(
                "   Last attempt: hash={} status={:?} attempt {}/{}",
                latest.file_hash, latest.status, latest.attempt, latest.max_attempts
            );
        }
    }

    if args.show_multiaddr {
        // Get local IP addresses
        let local_ip = get_local_ip().unwrap_or_else(|| "127.0.0.1".to_string());
        info!("🔗 Multiaddr for other nodes to connect:");
        info!("   /ip4/{}/tcp/{}/p2p/{}", local_ip, args.dht_port, peer_id);
        info!("   /ip4/127.0.0.1/tcp/{}/p2p/{}", args.dht_port, peer_id);
    }

    // Optionally start geth
    let _geth_handle = if args.enable_geth {
        info!("Starting geth node...");
        let mut geth = GethProcess::new();
        geth.start(&args.geth_data_dir, args.miner_address.as_deref())?;
        info!("✅ Geth node started");
        Some(geth)
    } else {
        None
    };

    // Add some example bootstrap data if this is a primary bootstrap node
    if !provided_bootstrap {
        info!("Running as primary bootstrap node (no peers specified)");

        // Publish some example metadata to seed the network
        let example_metadata = FileMetadata {
            file_hash: "QmBootstrap123Example".to_string(),
            file_name: "welcome.txt".to_string(),
            file_size: 1024,
            seeders: vec![peer_id.clone()],
            created_at: std::time::SystemTime::now()
                .duration_since(std::time::UNIX_EPOCH)
                .unwrap()
                .as_secs(),
            mime_type: Some("text/plain".to_string()),
            is_encrypted: false,
            encryption_method: None,
            key_fingerprint: None,
        };

        dht_service.publish_file(example_metadata).await?;
        info!("Published bootstrap file metadata");
    } else {
        info!("Connecting to bootstrap nodes: {:?}", bootstrap_nodes);
        for bootstrap_addr in &bootstrap_nodes {
            match dht_service.connect_peer(bootstrap_addr.clone()).await {
                Ok(_) => {
                    info!("Connected to bootstrap: {}", bootstrap_addr);
                    // In a real implementation, the bootstrap nodes would add us as a peer
                    // For now, simulate this by adding the bootstrap as a connected peer
                }
                Err(e) => error!("Failed to connect to {}: {}", bootstrap_addr, e),
            }
        }
    }

    info!("Bootstrap node is running. Press Ctrl+C to stop.");
    let dht_arc = Arc::new(dht_service);

    // Spawn the event pump
    let dht_clone_for_pump = dht_arc.clone();

    tokio::spawn(async move {
        use std::time::Duration;
        loop {
            // If the DHT service has been shut down, the weak reference will be None
            let events = dht_clone_for_pump.drain_events(100).await;
            if events.is_empty() {
                // Avoid busy-waiting
                tokio::time::sleep(Duration::from_millis(200)).await;
                // Check if the DHT is still alive before continuing
                if Arc::strong_count(&dht_clone_for_pump) <= 1 {
                    // 1 is the pump itself
                    info!("DHT service appears to be shut down. Exiting event pump.");
                    break;
                }
                continue;
            }
        }
    });
    // Keep the service running
    signal::ctrl_c().await?;

    info!("Shutting down...");
    Ok(())
}

fn get_local_ip() -> Option<String> {
    // Try to get the local IP address
    if let Ok(socket) = std::net::UdpSocket::bind("0.0.0.0:0") {
        if socket.connect("8.8.8.8:80").is_ok() {
            if let Ok(addr) = socket.local_addr() {
                return Some(addr.ip().to_string());
            }
        }
    }
    None
}<|MERGE_RESOLUTION|>--- conflicted
+++ resolved
@@ -52,15 +52,13 @@
     #[arg(long)]
     pub is_bootstrap: bool,
 
-<<<<<<< HEAD
     // SOCKS5 Proxy address (e.g., 127.0.0.1:9050 for Tor or a private VPN SOCKS endpoint)
     #[arg(long)]
     pub socks5_proxy: Option<String>,
-=======
+
     /// Print local download metrics snapshot at startup
     #[arg(long)]
     pub show_downloads: bool,
->>>>>>> c60c311c
 }
 
 pub async fn run_headless(args: CliArgs) -> Result<(), Box<dyn std::error::Error>> {
