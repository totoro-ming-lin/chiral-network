use crate::encryption::{decrypt_aes_key, encrypt_aes_key, EncryptedAesKeyBundle, FileEncryption};
use crate::keystore::Keystore;
use crate::FileTransferService;
use aes_gcm::aead::{Aead, OsRng};
use aes_gcm::{AeadCore, Aes256Gcm, KeyInit};
use serde::{Deserialize, Serialize};
use sha2::{Digest, Sha256};
use std::collections::HashMap;
use std::sync::Arc;
use std::time::Instant;
use tokio::sync::{mpsc, Mutex};
use tokio::time::{sleep, Duration};
<<<<<<< HEAD
use tracing::{error, info, warn};
=======
use tracing::{info, warn, error};
use sha2::{Digest, Sha256};
use aes_gcm::{KeyInit, AeadCore};
use aes_gcm::aead::Aead;
>>>>>>> d8551b2a
use webrtc::api::APIBuilder;
use webrtc::data_channel::data_channel_message::DataChannelMessage;
use webrtc::data_channel::RTCDataChannel;
use webrtc::ice_transport::ice_candidate::{RTCIceCandidate, RTCIceCandidateInit};
use webrtc::peer_connection::configuration::RTCConfiguration;
use webrtc::peer_connection::peer_connection_state::RTCPeerConnectionState;
use webrtc::peer_connection::sdp::session_description::RTCSessionDescription;
use webrtc::peer_connection::RTCPeerConnection;
<<<<<<< HEAD
=======
use crate::file_transfer::FileTransferService;
use crate::encryption::{encrypt_aes_key, decrypt_aes_key, EncryptedAesKeyBundle, FileEncryption};
use crate::keystore::Keystore;
>>>>>>> d8551b2a

const CHUNK_SIZE: usize = 16384; // 16KB chunks

#[derive(Debug, Clone, Serialize, Deserialize)]
pub struct WebRTCFileRequest {
    pub file_hash: String,
    pub file_name: String,
    pub file_size: u64,
    pub requester_peer_id: String,
    pub recipient_public_key: Option<String>, // For encrypted transfers
}

#[derive(Debug, Clone, Serialize, Deserialize)]
pub struct FileChunk {
    pub file_hash: String,
    pub chunk_index: u32,
    pub total_chunks: u32,
    pub data: Vec<u8>,
    pub checksum: String,
    pub encrypted_key_bundle: Option<EncryptedAesKeyBundle>, // For encrypted transfers
}

#[derive(Debug, Clone, Serialize, Deserialize)]
pub struct TransferProgress {
    pub file_hash: String,
    pub bytes_transferred: u64,
    pub total_bytes: u64,
    pub chunks_transferred: u32,
    pub total_chunks: u32,
    pub percentage: f32,
}

pub struct PeerConnection {
    pub peer_id: String,
    pub is_connected: bool,
    pub active_transfers: HashMap<String, ActiveTransfer>,
    pub last_activity: Instant,
    pub peer_connection: Option<Arc<RTCPeerConnection>>,
    pub data_channel: Option<Arc<RTCDataChannel>>,
    pub pending_chunks: HashMap<String, Vec<FileChunk>>, // file_hash -> chunks
    pub received_chunks: HashMap<String, HashMap<u32, FileChunk>>, // file_hash -> chunk_index -> chunk
}

#[derive(Debug)]
pub struct ActiveTransfer {
    pub file_hash: String,
    pub file_name: String,
    pub file_size: u64,
    pub total_chunks: u32,
    pub chunks_sent: u32,
    pub bytes_sent: u64,
    pub start_time: Instant,
}

#[derive(Debug)]
pub enum WebRTCCommand {
    EstablishConnection {
        peer_id: String,
        offer: String,
    },
    HandleAnswer {
        peer_id: String,
        answer: String,
    },
    AddIceCandidate {
        peer_id: String,
        candidate: String,
    },
    SendFileRequest {
        peer_id: String,
        request: WebRTCFileRequest,
    },
    SendFileChunk {
        peer_id: String,
        chunk: FileChunk,
    },
    RequestFileChunk {
        peer_id: String,
        file_hash: String,
        chunk_index: u32,
    },
    CloseConnection {
        peer_id: String,
    },
}

#[derive(Debug, Clone)]
pub enum WebRTCEvent {
    ConnectionEstablished {
        peer_id: String,
    },
    ConnectionFailed {
        peer_id: String,
        error: String,
    },
    OfferCreated {
        peer_id: String,
        offer: String,
    },
    AnswerReceived {
        peer_id: String,
        answer: String,
    },
    IceCandidate {
        peer_id: String,
        candidate: String,
    },
    FileRequestReceived {
        peer_id: String,
        request: WebRTCFileRequest,
    },
    FileChunkReceived {
        peer_id: String,
        chunk: FileChunk,
    },
    FileChunkRequested {
        peer_id: String,
        file_hash: String,
        chunk_index: u32,
    },
    TransferProgress {
        peer_id: String,
        progress: TransferProgress,
    },
    TransferCompleted {
        peer_id: String,
        file_hash: String,
    },
    TransferFailed {
        peer_id: String,
        file_hash: String,
        error: String,
    },
}

pub struct WebRTCService {
    cmd_tx: mpsc::Sender<WebRTCCommand>,
    event_tx: mpsc::Sender<WebRTCEvent>,
    event_rx: Arc<Mutex<mpsc::Receiver<WebRTCEvent>>>,
    connections: Arc<Mutex<HashMap<String, PeerConnection>>>,
    file_transfer_service: Arc<FileTransferService>,
    keystore: Arc<Mutex<Keystore>>,
    active_private_key: Arc<Mutex<Option<String>>>,
}

impl WebRTCService {
    pub async fn new(
        file_transfer_service: Arc<FileTransferService>,
        keystore: Arc<Mutex<Keystore>>,
    ) -> Result<Self, String> {
        let (cmd_tx, cmd_rx) = mpsc::channel(100);
        let (event_tx, event_rx) = mpsc::channel(100);
        let connections = Arc::new(Mutex::new(HashMap::new()));
        let active_private_key = Arc::new(Mutex::new(None));

        // Spawn the WebRTC service task
        tokio::spawn(Self::run_webrtc_service(
            cmd_rx,
            event_tx.clone(),
            connections.clone(),
            file_transfer_service.clone(),
            keystore.clone(),
            active_private_key.clone(),
        ));

        Ok(WebRTCService {
            cmd_tx,
            event_tx,
            event_rx: Arc::new(Mutex::new(event_rx)),
            connections,
            file_transfer_service,
            keystore,
            active_private_key,
        })
    }

    /// Set the active private key for decryption operations
    pub async fn set_active_private_key(&self, private_key: Option<String>) {
        let mut key_guard = self.active_private_key.lock().await;
        *key_guard = private_key;
    }

    async fn run_webrtc_service(
        mut cmd_rx: mpsc::Receiver<WebRTCCommand>,
        event_tx: mpsc::Sender<WebRTCEvent>,
        connections: Arc<Mutex<HashMap<String, PeerConnection>>>,
        file_transfer_service: Arc<FileTransferService>,
        keystore: Arc<Mutex<Keystore>>,
        active_private_key: Arc<Mutex<Option<String>>>,
    ) {
        while let Some(cmd) = cmd_rx.recv().await {
            match cmd {
                WebRTCCommand::EstablishConnection { peer_id, offer } => {
<<<<<<< HEAD
                    Self::handle_establish_connection(
                        &peer_id,
                        &offer,
                        &event_tx,
                        &connections,
                        &file_transfer_service,
                        &keystore,
                    )
                    .await;
=======
                    Self::handle_establish_connection(&peer_id, &offer, &event_tx, &connections, &file_transfer_service, &keystore, &active_private_key).await;
>>>>>>> d8551b2a
                }
                WebRTCCommand::HandleAnswer { peer_id, answer } => {
                    Self::handle_answer(&peer_id, &answer, &connections).await;
                }
                WebRTCCommand::AddIceCandidate { peer_id, candidate } => {
                    Self::handle_ice_candidate(&peer_id, &candidate, &connections).await;
                }
                WebRTCCommand::SendFileRequest { peer_id, request } => {
                    Self::handle_file_request(
                        &peer_id,
                        &request,
                        &event_tx,
                        &file_transfer_service,
                        &connections,
                        &keystore,
                    )
                    .await;
                }
                WebRTCCommand::SendFileChunk { peer_id, chunk } => {
                    Self::handle_send_chunk(&peer_id, &chunk, &connections).await;
                }
                WebRTCCommand::RequestFileChunk {
                    peer_id,
                    file_hash,
                    chunk_index,
                } => {
                    Self::handle_request_chunk(
                        &peer_id,
                        &file_hash,
                        chunk_index,
                        &event_tx,
                        &connections,
                    )
                    .await;
                }
                WebRTCCommand::CloseConnection { peer_id } => {
                    Self::handle_close_connection(&peer_id, &connections).await;
                }
            }
        }
    }

    async fn handle_establish_connection(
        peer_id: &str,
        offer_sdp: &str,
        event_tx: &mpsc::Sender<WebRTCEvent>,
        connections: &Arc<Mutex<HashMap<String, PeerConnection>>>,
        file_transfer_service: &Arc<FileTransferService>,
        keystore: &Arc<Mutex<Keystore>>,
        active_private_key: &Arc<Mutex<Option<String>>>,
    ) {
        info!("Establishing WebRTC connection with peer: {}", peer_id);

        // Create WebRTC API
        let api = APIBuilder::new().build();

        // Create peer connection
        let config = RTCConfiguration::default();
        let peer_connection = match api.new_peer_connection(config).await {
            Ok(pc) => Arc::new(pc),
            Err(e) => {
                error!("Failed to create peer connection: {}", e);
                let _ = event_tx
                    .send(WebRTCEvent::ConnectionFailed {
                        peer_id: peer_id.to_string(),
                        error: e.to_string(),
                    })
                    .await;
                return;
            }
        };

        // Create data channel
        let data_channel = match peer_connection
            .create_data_channel("file-transfer", None)
            .await
        {
            Ok(dc) => dc,
            Err(e) => {
                error!("Failed to create data channel: {}", e);
                let _ = event_tx
                    .send(WebRTCEvent::ConnectionFailed {
                        peer_id: peer_id.to_string(),
                        error: e.to_string(),
                    })
                    .await;
                return;
            }
        };

        // Set up data channel event handlers
        let event_tx_clone = event_tx.clone();
        let peer_id_clone = peer_id.to_string();
        let file_transfer_service_clone = file_transfer_service.clone();
        let connections_clone = connections.clone();
        let keystore_clone = keystore.clone();
        let active_private_key_clone = Arc::new(active_private_key.clone());

        data_channel.on_message(Box::new(move |msg: DataChannelMessage| {
            let event_tx = event_tx_clone.clone();
            let peer_id = peer_id_clone.clone();
            let file_transfer_service = file_transfer_service_clone.clone();
            let connections = connections_clone.clone();
            let keystore = keystore_clone.clone();
            let active_private_key = active_private_key_clone.clone();

            Box::pin(async move {
<<<<<<< HEAD
                Self::handle_data_channel_message(
                    &peer_id,
                    &msg,
                    &event_tx,
                    &file_transfer_service,
                    &connections,
                    &keystore,
                )
                .await;
=======
                Self::handle_data_channel_message(&peer_id, &msg, &event_tx, &file_transfer_service, &connections, &keystore, &active_private_key).await;
>>>>>>> d8551b2a
            })
        }));

        // Set up peer connection event handlers
        let event_tx_clone = event_tx.clone();
        let peer_id_clone = peer_id.to_string();
        let data_channel_clone = data_channel.clone();

        let event_tx_for_ice = event_tx_clone.clone();
        let peer_id_for_ice = peer_id_clone.clone();

        peer_connection.on_ice_candidate(Box::new(move |candidate: Option<RTCIceCandidate>| {
            let event_tx = event_tx_for_ice.clone();
            let peer_id = peer_id_for_ice.clone();

            Box::pin(async move {
                if let Some(candidate) = candidate {
                    if let Ok(candidate_str) =
                        serde_json::to_string(&candidate.to_json().unwrap_or_default())
                    {
                        let _ = event_tx
                            .send(WebRTCEvent::IceCandidate {
                                peer_id,
                                candidate: candidate_str,
                            })
                            .await;
                    }
                }
            })
        }));

        peer_connection.on_peer_connection_state_change(Box::new(
            move |state: RTCPeerConnectionState| {
                let event_tx = event_tx_clone.clone();
                let peer_id = peer_id_clone.clone();
                let _data_channel = data_channel_clone.clone();

                Box::pin(async move {
                    match state {
                        RTCPeerConnectionState::Connected => {
                            info!("WebRTC connection established with peer: {}", peer_id);
                            let _ = event_tx
                                .send(WebRTCEvent::ConnectionEstablished { peer_id })
                                .await;
                        }
                        RTCPeerConnectionState::Disconnected
                        | RTCPeerConnectionState::Failed
                        | RTCPeerConnectionState::Closed => {
                            info!("WebRTC connection closed with peer: {}", peer_id);
                        }
                        _ => {}
                    }
                })
            },
        ));

        // Set remote description from offer
        let offer = match serde_json::from_str::<RTCSessionDescription>(offer_sdp) {
            Ok(offer) => offer,
            Err(e) => {
                error!("Failed to parse offer SDP: {}", e);
                let _ = event_tx
                    .send(WebRTCEvent::ConnectionFailed {
                        peer_id: peer_id.to_string(),
                        error: format!("Invalid offer SDP: {}", e),
                    })
                    .await;
                return;
            }
        };

        if let Err(e) = peer_connection.set_remote_description(offer).await {
            error!("Failed to set remote description: {}", e);
            let _ = event_tx
                .send(WebRTCEvent::ConnectionFailed {
                    peer_id: peer_id.to_string(),
                    error: e.to_string(),
                })
                .await;
            return;
        }

        // Create answer
        let answer = match peer_connection.create_answer(None).await {
            Ok(answer) => answer,
            Err(e) => {
                error!("Failed to create answer: {}", e);
                let _ = event_tx
                    .send(WebRTCEvent::ConnectionFailed {
                        peer_id: peer_id.to_string(),
                        error: e.to_string(),
                    })
                    .await;
                return;
            }
        };

        // Set local description
        if let Err(e) = peer_connection.set_local_description(answer).await {
            error!("Failed to set local description: {}", e);
            let _ = event_tx
                .send(WebRTCEvent::ConnectionFailed {
                    peer_id: peer_id.to_string(),
                    error: e.to_string(),
                })
                .await;
            return;
        }

        // Send answer
        if let Some(local_desc) = peer_connection.local_description().await {
            if let Ok(answer_str) = serde_json::to_string(&local_desc) {
                let _ = event_tx
                    .send(WebRTCEvent::AnswerReceived {
                        peer_id: peer_id.to_string(),
                        answer: answer_str,
                    })
                    .await;
            }
        }

        // Store connection
        let mut conns = connections.lock().await;
        let connection = PeerConnection {
            peer_id: peer_id.to_string(),
            is_connected: false, // Will be set to true when connected
            active_transfers: HashMap::new(),
            last_activity: Instant::now(),
            peer_connection: Some(peer_connection),
            data_channel: Some(data_channel),
            pending_chunks: HashMap::new(),
            received_chunks: HashMap::new(),
        };
        conns.insert(peer_id.to_string(), connection);
    }

    async fn handle_answer(
        peer_id: &str,
        answer_sdp: &str,
        connections: &Arc<Mutex<HashMap<String, PeerConnection>>>,
    ) {
        let mut conns = connections.lock().await;
        if let Some(connection) = conns.get_mut(peer_id) {
            if let Some(pc) = &connection.peer_connection {
                let answer = match serde_json::from_str::<RTCSessionDescription>(answer_sdp) {
                    Ok(answer) => answer,
                    Err(e) => {
                        error!("Failed to parse answer SDP: {}", e);
                        return;
                    }
                };

                if let Err(e) = pc.set_remote_description(answer).await {
                    error!("Failed to set remote description: {}", e);
                }
            }
        }
    }

    async fn handle_ice_candidate(
        peer_id: &str,
        candidate_str: &str,
        connections: &Arc<Mutex<HashMap<String, PeerConnection>>>,
    ) {
        let mut conns = connections.lock().await;
        if let Some(connection) = conns.get_mut(peer_id) {
            if let Some(pc) = &connection.peer_connection {
                let candidate_init =
                    match serde_json::from_str::<RTCIceCandidateInit>(candidate_str) {
                        Ok(candidate) => candidate,
                        Err(e) => {
                            error!("Failed to parse ICE candidate: {}", e);
                            return;
                        }
                    };

                if let Err(e) = pc.add_ice_candidate(candidate_init).await {
                    error!("Failed to add ICE candidate: {}", e);
                }
            }
        }
    }

    async fn handle_file_request(
        peer_id: &str,
        request: &WebRTCFileRequest,
        event_tx: &mpsc::Sender<WebRTCEvent>,
        file_transfer_service: &Arc<FileTransferService>,
        connections: &Arc<Mutex<HashMap<String, PeerConnection>>>,
        keystore: &Arc<Mutex<Keystore>>,
    ) {
        info!(
            "Handling file request from peer {}: {}",
            peer_id, request.file_hash
        );

        // Check if we have the file locally
        let stored_files = file_transfer_service
            .get_stored_files()
            .await
            .unwrap_or_default();
        let has_file = stored_files
            .iter()
            .any(|(hash, _)| hash == &request.file_hash);

        if has_file {
            // Start sending file chunks
            Self::start_file_transfer(
                peer_id,
                request,
                event_tx,
                file_transfer_service,
                connections,
                keystore,
            )
            .await;
        } else {
            let _ = event_tx
                .send(WebRTCEvent::TransferFailed {
                    peer_id: peer_id.to_string(),
                    file_hash: request.file_hash.clone(),
                    error: "File not found locally".to_string(),
                })
                .await;
        }
    }

    async fn handle_send_chunk(
        peer_id: &str,
        chunk: &FileChunk,
        connections: &Arc<Mutex<HashMap<String, PeerConnection>>>,
    ) {
        let mut conns = connections.lock().await;
        if let Some(connection) = conns.get_mut(peer_id) {
            if let Some(dc) = &connection.data_channel {
                // Serialize chunk and send over data channel
                match serde_json::to_string(chunk) {
                    Ok(chunk_json) => {
                        if let Err(e) = dc.send_text(chunk_json).await {
                            error!("Failed to send chunk over data channel: {}", e);
                        }
                    }
                    Err(e) => {
                        error!("Failed to serialize chunk: {}", e);
                    }
                }
            }
        }
    }

    async fn handle_request_chunk(
        peer_id: &str,
        file_hash: &str,
        chunk_index: u32,
        event_tx: &mpsc::Sender<WebRTCEvent>,
        connections: &Arc<Mutex<HashMap<String, PeerConnection>>>,
    ) {
        let _ = event_tx
            .send(WebRTCEvent::FileChunkRequested {
                peer_id: peer_id.to_string(),
                file_hash: file_hash.to_string(),
                chunk_index,
            })
            .await;
    }

    async fn handle_close_connection(
        peer_id: &str,
        connections: &Arc<Mutex<HashMap<String, PeerConnection>>>,
    ) {
        info!("Closing WebRTC connection with peer: {}", peer_id);
        let mut conns = connections.lock().await;
        if let Some(mut connection) = conns.remove(peer_id) {
            if let Some(pc) = connection.peer_connection.take() {
                let _ = pc.close().await;
            }
        }
    }

    async fn handle_data_channel_message(
        peer_id: &str,
        msg: &DataChannelMessage,
        event_tx: &mpsc::Sender<WebRTCEvent>,
        file_transfer_service: &Arc<FileTransferService>,
        connections: &Arc<Mutex<HashMap<String, PeerConnection>>>,
        keystore: &Arc<Mutex<Keystore>>,
        active_private_key: &Arc<Mutex<Option<String>>>,
    ) {
        if let Ok(text) = std::str::from_utf8(&msg.data) {
            // Try to parse as FileChunk
            if let Ok(chunk) = serde_json::from_str::<FileChunk>(text) {
                // Handle received chunk
<<<<<<< HEAD
                Self::process_incoming_chunk(
                    &chunk,
                    file_transfer_service,
                    connections,
                    event_tx,
                    peer_id,
                    keystore,
                )
                .await;
                let _ = event_tx
                    .send(WebRTCEvent::FileChunkReceived {
                        peer_id: peer_id.to_string(),
                        chunk,
                    })
                    .await;
=======
                Self::process_incoming_chunk(&chunk, file_transfer_service, connections, event_tx, peer_id, keystore, &active_private_key).await;
                let _ = event_tx.send(WebRTCEvent::FileChunkReceived {
                    peer_id: peer_id.to_string(),
                    chunk,
                }).await;
>>>>>>> d8551b2a
            }
            // Try to parse as WebRTCFileRequest
            else if let Ok(request) = serde_json::from_str::<WebRTCFileRequest>(text) {
                let _ = event_tx
                    .send(WebRTCEvent::FileRequestReceived {
                        peer_id: peer_id.to_string(),
                        request: request.clone(),
                    })
                    .await;
                // Actually handle the file request to start transfer
                Self::handle_file_request(
                    peer_id,
                    &request,
                    event_tx,
                    file_transfer_service,
                    connections,
                    keystore,
                )
                .await;
            }
        }
    }

    async fn start_file_transfer(
        peer_id: &str,
        request: &WebRTCFileRequest,
        event_tx: &mpsc::Sender<WebRTCEvent>,
        file_transfer_service: &Arc<FileTransferService>,
        connections: &Arc<Mutex<HashMap<String, PeerConnection>>>,
        keystore: &Arc<Mutex<Keystore>>,
    ) -> Result<(), String> {
        // Get file data from local storage
        let file_data = match file_transfer_service
            .get_file_data(&request.file_hash)
            .await
        {
            Some(data) => data,
            None => {
                let _ = event_tx
                    .send(WebRTCEvent::TransferFailed {
                        peer_id: peer_id.to_string(),
                        file_hash: request.file_hash.clone(),
                        error: "File data not available".to_string(),
                    })
                    .await;
                return Ok(());
            }
        };

        info!(
            "Starting real file transfer of {} ({} bytes) to peer {}",
            request.file_name,
            file_data.len(),
            peer_id
        );

        // Calculate total chunks
        let total_chunks = ((file_data.len() as f64) / CHUNK_SIZE as f64).ceil() as u32;

        // Initialize transfer tracking in connections
        {
            let mut conns = connections.lock().await;
            if let Some(connection) = conns.get_mut(peer_id) {
                let transfer = ActiveTransfer {
                    file_hash: request.file_hash.clone(),
                    file_name: request.file_name.clone(),
                    file_size: file_data.len() as u64,
                    total_chunks,
                    chunks_sent: 0,
                    bytes_sent: 0,
                    start_time: Instant::now(),
                };
                connection
                    .active_transfers
                    .insert(request.file_hash.clone(), transfer);
            }
        }

        // Send file chunks over WebRTC data channel
        for chunk_index in 0..total_chunks {
            let start = (chunk_index as usize) * CHUNK_SIZE;
            let end = (start + CHUNK_SIZE).min(file_data.len());
            let chunk_data: Vec<u8> = file_data[start..end].to_vec();

            let (final_chunk_data, encrypted_key_bundle) =
                if let Some(ref recipient_key) = request.recipient_public_key {
                    match Self::encrypt_chunk_for_peer(&chunk_data, recipient_key, keystore).await {
                        Ok((encrypted_data, key_bundle)) => (encrypted_data, Some(key_bundle)),
                        Err(e) => {
                            let _ = event_tx
                                .send(WebRTCEvent::TransferFailed {
                                    peer_id: peer_id.to_string(),
                                    file_hash: request.file_hash.clone(),
                                    error: format!("Encryption failed: {}", e),
                                })
                                .await;
                            return Err(format!("Encryption failed: {}", e));
                        }
                    }
                } else {
                    (chunk_data, None)
                };

            // Calculate checksum for the final data (encrypted or not)
            let checksum = Self::calculate_chunk_checksum(&final_chunk_data);

            let chunk = FileChunk {
                file_hash: request.file_hash.clone(),
                chunk_index,
                total_chunks,
                data: final_chunk_data,
                checksum,
                encrypted_key_bundle,
            };

            // Send chunk via WebRTC data channel
            Self::handle_send_chunk(peer_id, &chunk, connections).await;

            // Update progress
            {
                let mut conns = connections.lock().await;
                if let Some(connection) = conns.get_mut(peer_id) {
                    if let Some(transfer) = connection.active_transfers.get_mut(&request.file_hash)
                    {
                        transfer.chunks_sent += 1;
                        transfer.bytes_sent += chunk.data.len() as u64;

                        // Send progress update
                        let progress = TransferProgress {
                            file_hash: request.file_hash.clone(),
                            bytes_transferred: transfer.bytes_sent,
                            total_bytes: transfer.file_size,
                            chunks_transferred: transfer.chunks_sent,
                            total_chunks: transfer.total_chunks,
                            percentage: (transfer.chunks_sent as f32
                                / transfer.total_chunks as f32)
                                * 100.0,
                        };

                        let _ = event_tx
                            .send(WebRTCEvent::TransferProgress {
                                peer_id: peer_id.to_string(),
                                progress,
                            })
                            .await;
                    }
                }
            }

            // Small delay to avoid overwhelming
            sleep(Duration::from_millis(10)).await;
        }

        // Mark transfer as completed
        {
            let mut conns = connections.lock().await;
            if let Some(connection) = conns.get_mut(peer_id) {
                if let Some(transfer) = connection.active_transfers.get_mut(&request.file_hash) {
                    transfer.chunks_sent = total_chunks;
                    transfer.bytes_sent = file_data.len() as u64;
                }
            }
        }

        let _ = event_tx
            .send(WebRTCEvent::TransferCompleted {
                peer_id: peer_id.to_string(),
                file_hash: request.file_hash.clone(),
            })
            .await;
        Ok(())
    }

    async fn process_incoming_chunk(
        chunk: &FileChunk,
        file_transfer_service: &Arc<FileTransferService>,
        connections: &Arc<Mutex<HashMap<String, PeerConnection>>>,
        event_tx: &mpsc::Sender<WebRTCEvent>,
        peer_id: &str,
        keystore: &Arc<Mutex<Keystore>>,
        active_private_key: &Arc<Mutex<Option<String>>>,
    ) {
        // Decrypt chunk data if it was encrypted
        let final_chunk_data = if let Some(ref encrypted_key_bundle) = chunk.encrypted_key_bundle {
<<<<<<< HEAD
            // Get the recipient's private key from keystore (assuming we're the recipient)
            // For now, we'll need to get the active account's private key
            // This is a simplified approach - in practice, we'd need to know which account to use
            // TODO: Implement proper decryption with active account private key
            warn!(
                "Encrypted chunk received but decryption not implemented for peer: {}",
                peer_id
            );
            chunk.data.clone() // Return encrypted data as-is for now
=======
            // Get the active private key for decryption
            let private_key_opt = {
                let key_guard = active_private_key.lock().await;
                key_guard.clone()
            };

            if let Some(private_key) = private_key_opt {
                match Self::decrypt_chunk_from_peer(
                    &chunk.data,
                    encrypted_key_bundle,
                    &private_key,
                ).await {
                    Ok(decrypted_data) => decrypted_data,
                    Err(e) => {
                        warn!("Failed to decrypt chunk from peer {}: {}", peer_id, e);
                        chunk.data.clone() // Return encrypted data as fallback
                    }
                }
            } else {
                warn!("Encrypted chunk received but no active private key available for peer: {}", peer_id);
                chunk.data.clone() // Return encrypted data as fallback
            }
>>>>>>> d8551b2a
        } else {
            chunk.data.clone()
        };

        // Verify chunk checksum
        let calculated_checksum = Self::calculate_chunk_checksum(&final_chunk_data);
        if calculated_checksum != chunk.checksum {
            warn!("Chunk checksum mismatch for file {}", chunk.file_hash);
            return;
        }

        let mut conns = connections.lock().await;
        if let Some(connection) = conns.get_mut(peer_id) {
            // Store chunk
            let chunks = connection
                .received_chunks
                .entry(chunk.file_hash.clone())
                .or_insert_with(HashMap::new);
            chunks.insert(chunk.chunk_index, chunk.clone());

            // Check if we have all chunks for this file
            if let Some(total_chunks) = chunks.values().next().map(|c| c.total_chunks) {
                if chunks.len() == total_chunks as usize {
                    // Assemble file
                    Self::assemble_file_from_chunks(
                        &chunk.file_hash,
                        chunks,
                        file_transfer_service,
                        event_tx,
                        peer_id,
                    )
                    .await;
                }
            }
        }
    }

    async fn assemble_file_from_chunks(
        file_hash: &str,
        chunks: &HashMap<u32, FileChunk>,
        file_transfer_service: &Arc<FileTransferService>,
        event_tx: &mpsc::Sender<WebRTCEvent>,
        peer_id: &str,
    ) {
        // Sort chunks by index
        let mut sorted_chunks: Vec<_> = chunks.values().collect();
        sorted_chunks.sort_by_key(|c| c.chunk_index);

        // Concatenate chunk data
        let mut file_data = Vec::new();
        for chunk in sorted_chunks {
            file_data.extend_from_slice(&chunk.data);
        }

        // Store the assembled file
        let file_name = format!("downloaded_{}", file_hash);
        file_transfer_service.store_file_data(file_hash.to_string(), file_name, file_data);

        let _ = event_tx
            .send(WebRTCEvent::TransferCompleted {
                peer_id: peer_id.to_string(),
                file_hash: file_hash.to_string(),
            })
            .await;
    }

    fn calculate_chunk_checksum(data: &[u8]) -> String {
        let mut hasher = Sha256::default();
        hasher.update(data);
        format!("{:x}", hasher.finalize())
    }

    pub async fn create_offer(&self, peer_id: String) -> Result<String, String> {
        info!("Creating WebRTC offer for peer: {}", peer_id);

        // Create WebRTC API
        let api = APIBuilder::new().build();

        // Create peer connection
        let config = RTCConfiguration::default();
        let peer_connection: Arc<RTCPeerConnection> = match api.new_peer_connection(config).await {
            Ok(pc) => Arc::new(pc),
            Err(e) => {
                error!("Failed to create peer connection: {}", e);
                return Err(e.to_string());
            }
        };

        // Create data channel
        let data_channel = match peer_connection
            .create_data_channel("file-transfer", None)
            .await
        {
            Ok(dc) => dc,
            Err(e) => {
                error!("Failed to create data channel: {}", e);
                return Err(e.to_string());
            }
        };

        // Set up data channel event handlers
        let event_tx_clone = self.event_tx.clone();
        let peer_id_clone = peer_id.clone();
        let file_transfer_service_clone = Arc::new(self.file_transfer_service.clone());
        let connections_clone = Arc::new(self.connections.clone());
        let keystore_clone = Arc::new(self.keystore.clone());
        let active_private_key_clone = Arc::new(self.active_private_key.clone());

        data_channel.on_message(Box::new(move |msg: DataChannelMessage| {
            let event_tx = event_tx_clone.clone();
            let peer_id = peer_id_clone.clone();
            let file_transfer_service = file_transfer_service_clone.clone();
            let connections = connections_clone.clone();
            let keystore = keystore_clone.clone();
            let active_private_key = active_private_key_clone.clone();

            Box::pin(async move {
<<<<<<< HEAD
                Self::handle_data_channel_message(
                    &peer_id,
                    &msg,
                    &event_tx,
                    &file_transfer_service,
                    &connections,
                    &keystore,
                )
                .await;
=======
                Self::handle_data_channel_message(&peer_id, &msg, &event_tx, &file_transfer_service, &connections, &keystore, &active_private_key).await;
>>>>>>> d8551b2a
            })
        }));

        // Set up peer connection event handlers
        let event_tx_clone = self.event_tx.clone();
        let peer_id_clone = peer_id.clone();
        let data_channel_clone = data_channel.clone();

        let event_tx_for_ice = event_tx_clone.clone();
        let peer_id_for_ice = peer_id_clone.clone();

        peer_connection.on_ice_candidate(Box::new(move |candidate: Option<RTCIceCandidate>| {
            let event_tx = event_tx_for_ice.clone();
            let peer_id = peer_id_for_ice.clone();

            Box::pin(async move {
                if let Some(candidate) = candidate {
                    if let Ok(candidate_str) =
                        serde_json::to_string(&candidate.to_json().unwrap_or_default())
                    {
                        let _ = event_tx
                            .send(WebRTCEvent::IceCandidate {
                                peer_id,
                                candidate: candidate_str,
                            })
                            .await;
                    }
                }
            })
        }));

        peer_connection.on_peer_connection_state_change(Box::new(
            move |state: RTCPeerConnectionState| {
                let event_tx = event_tx_clone.clone();
                let peer_id = peer_id_clone.clone();
                let _data_channel = data_channel_clone.clone();

                Box::pin(async move {
                    match state {
                        RTCPeerConnectionState::Connected => {
                            info!("WebRTC connection established with peer: {}", peer_id);
                            let _ = event_tx
                                .send(WebRTCEvent::ConnectionEstablished { peer_id })
                                .await;
                        }
                        RTCPeerConnectionState::Disconnected
                        | RTCPeerConnectionState::Failed
                        | RTCPeerConnectionState::Closed => {
                            info!("WebRTC connection closed with peer: {}", peer_id);
                        }
                        _ => {}
                    }
                })
            },
        ));

        // Create offer
        let offer = match peer_connection.create_offer(None).await {
            Ok(offer) => offer,
            Err(e) => {
                error!("Failed to create offer: {}", e);
                return Err(e.to_string());
            }
        };

        // Set local description
        if let Err(e) = peer_connection.set_local_description(offer).await {
            error!("Failed to set local description: {}", e);
            return Err(e.to_string());
        }

        // Store connection
        let mut conns = self.connections.lock().await;
        let connection = PeerConnection {
            peer_id: peer_id.clone(),
            is_connected: false,
            active_transfers: HashMap::new(),
            last_activity: Instant::now(),
            peer_connection: Some(peer_connection.clone()),
            data_channel: Some(data_channel),
            pending_chunks: HashMap::new(),
            received_chunks: HashMap::new(),
        };
        conns.insert(peer_id, connection);

        // Return offer SDP
        if let Some(local_desc) = peer_connection.local_description().await {
            match serde_json::to_string(&local_desc) {
                Ok(offer_str) => Ok(offer_str),
                Err(e) => Err(format!("Failed to serialize offer: {}", e)),
            }
        } else {
            Err("No local description available".to_string())
        }
    }

    pub async fn establish_connection_with_answer(
        &self,
        peer_id: String,
        answer: String,
    ) -> Result<(), String> {
        self.cmd_tx
            .send(WebRTCCommand::HandleAnswer { peer_id, answer })
            .await
            .map_err(|e| e.to_string())
    }

    pub async fn establish_connection_with_offer(
        &self,
        peer_id: String,
        offer: String,
    ) -> Result<String, String> {
        // Create WebRTC API
        let api = APIBuilder::new().build();

        // Create peer connection
        let config = RTCConfiguration::default();
        let peer_connection: Arc<RTCPeerConnection> = match api.new_peer_connection(config).await {
            Ok(pc) => Arc::new(pc),
            Err(e) => {
                error!("Failed to create peer connection: {}", e);
                return Err(e.to_string());
            }
        };

        // Create data channel
        let data_channel = match peer_connection
            .create_data_channel("file-transfer", None)
            .await
        {
            Ok(dc) => dc,
            Err(e) => {
                error!("Failed to create data channel: {}", e);
                return Err(e.to_string());
            }
        };

        // Set up data channel event handlers
        let event_tx_clone = self.event_tx.clone();
        let peer_id_clone = peer_id.clone();
        let file_transfer_service_clone = Arc::new(self.file_transfer_service.clone());
        let connections_clone = Arc::new(self.connections.clone());
        let keystore_clone = Arc::new(self.keystore.clone());
        let active_private_key_clone = Arc::new(self.active_private_key.clone());

        data_channel.on_message(Box::new(move |msg: DataChannelMessage| {
            let event_tx = event_tx_clone.clone();
            let peer_id = peer_id_clone.clone();
            let file_transfer_service = file_transfer_service_clone.clone();
            let connections = connections_clone.clone();
            let keystore = keystore_clone.clone();
            let active_private_key = active_private_key_clone.clone();

            Box::pin(async move {
<<<<<<< HEAD
                Self::handle_data_channel_message(
                    &peer_id,
                    &msg,
                    &event_tx,
                    &file_transfer_service,
                    &connections,
                    &keystore,
                )
                .await;
=======
                Self::handle_data_channel_message(&peer_id, &msg, &event_tx, &file_transfer_service, &connections, &keystore, &active_private_key).await;
>>>>>>> d8551b2a
            })
        }));

        // Set up peer connection event handlers
        let event_tx_clone = self.event_tx.clone();
        let peer_id_clone = peer_id.clone();
        let data_channel_clone = data_channel.clone();

        let event_tx_for_ice = event_tx_clone.clone();
        let peer_id_for_ice = peer_id_clone.clone();

        peer_connection.on_ice_candidate(Box::new(move |candidate: Option<RTCIceCandidate>| {
            let event_tx = event_tx_for_ice.clone();
            let peer_id = peer_id_for_ice.clone();

            Box::pin(async move {
                if let Some(candidate) = candidate {
                    if let Ok(candidate_str) =
                        serde_json::to_string(&candidate.to_json().unwrap_or_default())
                    {
                        let _ = event_tx
                            .send(WebRTCEvent::IceCandidate {
                                peer_id,
                                candidate: candidate_str,
                            })
                            .await;
                    }
                }
            })
        }));

        peer_connection.on_peer_connection_state_change(Box::new(
            move |state: RTCPeerConnectionState| {
                let event_tx = event_tx_clone.clone();
                let peer_id = peer_id_clone.clone();
                let _data_channel = data_channel_clone.clone();

                Box::pin(async move {
                    match state {
                        RTCPeerConnectionState::Connected => {
                            info!("WebRTC connection established with peer: {}", peer_id);
                            let _ = event_tx
                                .send(WebRTCEvent::ConnectionEstablished { peer_id })
                                .await;
                        }
                        RTCPeerConnectionState::Disconnected
                        | RTCPeerConnectionState::Failed
                        | RTCPeerConnectionState::Closed => {
                            info!("WebRTC connection closed with peer: {}", peer_id);
                        }
                        _ => {}
                    }
                })
            },
        ));

        // Set remote description from offer
        let offer_desc = match serde_json::from_str::<RTCSessionDescription>(offer.as_str()) {
            Ok(offer) => offer,
            Err(e) => {
                error!("Failed to parse offer SDP: {}", e);
                return Err(format!("Invalid offer SDP: {}", e));
            }
        };

        if let Err(e) = peer_connection.set_remote_description(offer_desc).await {
            error!("Failed to set remote description: {}", e);
            return Err(e.to_string());
        }

        // Create answer
        let answer = match peer_connection.create_answer(None).await {
            Ok(answer) => answer,
            Err(e) => {
                error!("Failed to create answer: {}", e);
                return Err(e.to_string());
            }
        };

        // Set local description
        if let Err(e) = peer_connection.set_local_description(answer).await {
            error!("Failed to set local description: {}", e);
            return Err(e.to_string());
        }

        // Store connection
        let mut conns = self.connections.lock().await;
        let connection = PeerConnection {
            peer_id: peer_id.clone(),
            is_connected: false, // Will be set to true when connected
            active_transfers: HashMap::new(),
            last_activity: Instant::now(),
            peer_connection: Some(peer_connection.clone()),
            data_channel: Some(data_channel),
            pending_chunks: HashMap::new(),
            received_chunks: HashMap::new(),
        };
        conns.insert(peer_id, connection);

        // Return answer SDP
        if let Some(local_desc) = peer_connection.local_description().await {
            match serde_json::to_string(&local_desc) {
                Ok(answer_str) => Ok(answer_str),
                Err(e) => Err(format!("Failed to serialize answer: {}", e)),
            }
        } else {
            Err("No local description available".to_string())
        }
    }

    pub async fn send_file_request(
        &self,
        peer_id: String,
        request: WebRTCFileRequest,
    ) -> Result<(), String> {
        self.cmd_tx
            .send(WebRTCCommand::SendFileRequest { peer_id, request })
            .await
            .map_err(|e| e.to_string())
    }

    pub async fn send_file_chunk(&self, peer_id: String, chunk: FileChunk) -> Result<(), String> {
        self.cmd_tx
            .send(WebRTCCommand::SendFileChunk { peer_id, chunk })
            .await
            .map_err(|e| e.to_string())
    }

    pub async fn add_ice_candidate(
        &self,
        peer_id: String,
        candidate: String,
    ) -> Result<(), String> {
        self.cmd_tx
            .send(WebRTCCommand::AddIceCandidate { peer_id, candidate })
            .await
            .map_err(|e| e.to_string())
    }

    pub async fn request_file_chunk(
        &self,
        peer_id: String,
        file_hash: String,
        chunk_index: u32,
    ) -> Result<(), String> {
        self.cmd_tx
            .send(WebRTCCommand::RequestFileChunk {
                peer_id,
                file_hash,
                chunk_index,
            })
            .await
            .map_err(|e| e.to_string())
    }

    pub async fn close_connection(&self, peer_id: String) -> Result<(), String> {
        self.cmd_tx
            .send(WebRTCCommand::CloseConnection { peer_id })
            .await
            .map_err(|e| e.to_string())
    }

    pub async fn drain_events(&self, max: usize) -> Vec<WebRTCEvent> {
        let mut events = Vec::new();
        let mut event_rx = self.event_rx.lock().await;

        for _ in 0..max {
            match event_rx.try_recv() {
                Ok(event) => events.push(event),
                Err(_) => break,
            }
        }

        events
    }

    pub async fn get_connection_status(&self, peer_id: &str) -> bool {
        let connections = self.connections.lock().await;
        connections
            .get(peer_id)
            .map(|c| c.is_connected)
            .unwrap_or(false)
    }

    /// Encrypt a chunk using AES-GCM with a randomly generated key, then encrypt the key with recipient's public key
    async fn encrypt_chunk_for_peer(
        chunk_data: &[u8],
        recipient_public_key_hex: &str,
        keystore: &Arc<Mutex<Keystore>>,
    ) -> Result<(Vec<u8>, EncryptedAesKeyBundle), String> {
        use x25519_dalek::PublicKey;

        // Generate random AES key for this chunk
        let aes_key = FileEncryption::generate_random_key();

        // Parse recipient's public key
        let recipient_public_key_bytes = hex::decode(recipient_public_key_hex)
            .map_err(|e| format!("Invalid recipient public key: {}", e))?;
        let recipient_public_key_bytes: [u8; 32] = recipient_public_key_bytes
            .try_into()
            .map_err(|_| "Invalid recipient public key length")?;
        let recipient_public_key = PublicKey::from(recipient_public_key_bytes);

        // Encrypt the AES key with recipient's public key (ECIES)
        let encrypted_key_bundle = encrypt_aes_key(&aes_key, &recipient_public_key)?;

        // Encrypt the chunk data with AES-GCM
        let key = aes_gcm::Key::<aes_gcm::Aes256Gcm>::from_slice(&aes_key);
        let cipher = aes_gcm::Aes256Gcm::new(key);
        let nonce = aes_gcm::Aes256Gcm::generate_nonce(&mut aes_gcm::aead::OsRng);

        let encrypted_data = cipher
            .encrypt(&nonce, chunk_data)
            .map_err(|e| format!("Chunk encryption failed: {}", e))?;

        // Prepend nonce to encrypted data
        let mut result = nonce.to_vec();
        result.extend(encrypted_data);

        Ok((result, encrypted_key_bundle))
    }

    /// Decrypt a chunk using the encrypted AES key bundle and recipient's private key
    async fn decrypt_chunk_from_peer(
        encrypted_data: &[u8],
        encrypted_key_bundle: &EncryptedAesKeyBundle,
        recipient_private_key: &str,
    ) -> Result<Vec<u8>, String> {
        use x25519_dalek::StaticSecret;

        // Parse recipient's private key
        let recipient_private_key_bytes = hex::decode(recipient_private_key)
            .map_err(|e| format!("Invalid recipient private key: {}", e))?;
        let recipient_private_key_bytes: [u8; 32] = recipient_private_key_bytes
            .try_into()
            .map_err(|_| "Invalid recipient private key length")?;
        let recipient_private_key = StaticSecret::from(recipient_private_key_bytes);

        // Decrypt the AES key using recipient's private key
        let aes_key = decrypt_aes_key(encrypted_key_bundle, &recipient_private_key)?;

        // Extract nonce and encrypted data
        if encrypted_data.len() < 12 {
            return Err("Encrypted data too short".to_string());
        }
        let nonce = aes_gcm::Nonce::from_slice(&encrypted_data[..12]);
        let ciphertext = &encrypted_data[12..];

        // Decrypt the chunk data with AES-GCM
        let key = aes_gcm::Key::<aes_gcm::Aes256Gcm>::from_slice(&aes_key);
        let cipher = aes_gcm::Aes256Gcm::new(key);

        let decrypted_data = cipher
            .decrypt(nonce, ciphertext)
            .map_err(|e| format!("Chunk decryption failed: {}", e))?;

        Ok(decrypted_data)
    }
}

// Singleton instance
use lazy_static::lazy_static;

lazy_static! {
    static ref WEBRTC_SERVICE: Mutex<Option<Arc<WebRTCService>>> = Mutex::new(None);
}

pub async fn init_webrtc_service(
    file_transfer_service: Arc<FileTransferService>,
    keystore: Arc<Mutex<Keystore>>,
) -> Result<(), String> {
    let mut service = WEBRTC_SERVICE.lock().await;
    if service.is_none() {
        let webrtc_service = WebRTCService::new(file_transfer_service, keystore).await?;
        *service = Some(Arc::new(webrtc_service));
    }
    Ok(())
}

pub async fn get_webrtc_service() -> Option<Arc<WebRTCService>> {
    WEBRTC_SERVICE.lock().await.clone()
}

impl FileTransferService {
    pub async fn initiate_p2p_download(
        &self,
        file_hash: String,
        peer_id: String,
        output_path: String,
    ) -> Result<(), String> {
        info!(
            "Initiating P2P download: {} from peer {}",
            file_hash, peer_id
        );

        // Send file request over WebRTC
        if let Some(webrtc_service) = get_webrtc_service().await {
            let request = WebRTCFileRequest {
                file_hash: file_hash.clone(),
                file_name: "downloaded_file".to_string(), // Will be updated when we get metadata
                file_size: 0,                             // Will be updated
                requester_peer_id: "local_peer".to_string(), // Should be actual local peer ID
                recipient_public_key: None,               // No encryption for basic downloads
            };

            webrtc_service.send_file_request(peer_id, request).await?;
        } else {
            return Err("WebRTC service not available".to_string());
        }

        Ok(())
    }
}<|MERGE_RESOLUTION|>--- conflicted
+++ resolved
@@ -1,6 +1,6 @@
 use crate::encryption::{decrypt_aes_key, encrypt_aes_key, EncryptedAesKeyBundle, FileEncryption};
+use crate::file_transfer::FileTransferService;
 use crate::keystore::Keystore;
-use crate::FileTransferService;
 use aes_gcm::aead::{Aead, OsRng};
 use aes_gcm::{AeadCore, Aes256Gcm, KeyInit};
 use serde::{Deserialize, Serialize};
@@ -10,14 +10,7 @@
 use std::time::Instant;
 use tokio::sync::{mpsc, Mutex};
 use tokio::time::{sleep, Duration};
-<<<<<<< HEAD
 use tracing::{error, info, warn};
-=======
-use tracing::{info, warn, error};
-use sha2::{Digest, Sha256};
-use aes_gcm::{KeyInit, AeadCore};
-use aes_gcm::aead::Aead;
->>>>>>> d8551b2a
 use webrtc::api::APIBuilder;
 use webrtc::data_channel::data_channel_message::DataChannelMessage;
 use webrtc::data_channel::RTCDataChannel;
@@ -26,12 +19,6 @@
 use webrtc::peer_connection::peer_connection_state::RTCPeerConnectionState;
 use webrtc::peer_connection::sdp::session_description::RTCSessionDescription;
 use webrtc::peer_connection::RTCPeerConnection;
-<<<<<<< HEAD
-=======
-use crate::file_transfer::FileTransferService;
-use crate::encryption::{encrypt_aes_key, decrypt_aes_key, EncryptedAesKeyBundle, FileEncryption};
-use crate::keystore::Keystore;
->>>>>>> d8551b2a
 
 const CHUNK_SIZE: usize = 16384; // 16KB chunks
 
@@ -225,7 +212,6 @@
         while let Some(cmd) = cmd_rx.recv().await {
             match cmd {
                 WebRTCCommand::EstablishConnection { peer_id, offer } => {
-<<<<<<< HEAD
                     Self::handle_establish_connection(
                         &peer_id,
                         &offer,
@@ -233,11 +219,9 @@
                         &connections,
                         &file_transfer_service,
                         &keystore,
+                        &active_private_key,
                     )
                     .await;
-=======
-                    Self::handle_establish_connection(&peer_id, &offer, &event_tx, &connections, &file_transfer_service, &keystore, &active_private_key).await;
->>>>>>> d8551b2a
                 }
                 WebRTCCommand::HandleAnswer { peer_id, answer } => {
                     Self::handle_answer(&peer_id, &answer, &connections).await;
@@ -345,7 +329,6 @@
             let active_private_key = active_private_key_clone.clone();
 
             Box::pin(async move {
-<<<<<<< HEAD
                 Self::handle_data_channel_message(
                     &peer_id,
                     &msg,
@@ -353,11 +336,9 @@
                     &file_transfer_service,
                     &connections,
                     &keystore,
+                    &active_private_key,
                 )
                 .await;
-=======
-                Self::handle_data_channel_message(&peer_id, &msg, &event_tx, &file_transfer_service, &connections, &keystore, &active_private_key).await;
->>>>>>> d8551b2a
             })
         }));
 
@@ -650,7 +631,6 @@
             // Try to parse as FileChunk
             if let Ok(chunk) = serde_json::from_str::<FileChunk>(text) {
                 // Handle received chunk
-<<<<<<< HEAD
                 Self::process_incoming_chunk(
                     &chunk,
                     file_transfer_service,
@@ -658,6 +638,7 @@
                     event_tx,
                     peer_id,
                     keystore,
+                    &active_private_key,
                 )
                 .await;
                 let _ = event_tx
@@ -666,13 +647,6 @@
                         chunk,
                     })
                     .await;
-=======
-                Self::process_incoming_chunk(&chunk, file_transfer_service, connections, event_tx, peer_id, keystore, &active_private_key).await;
-                let _ = event_tx.send(WebRTCEvent::FileChunkReceived {
-                    peer_id: peer_id.to_string(),
-                    chunk,
-                }).await;
->>>>>>> d8551b2a
             }
             // Try to parse as WebRTCFileRequest
             else if let Ok(request) = serde_json::from_str::<WebRTCFileRequest>(text) {
@@ -857,17 +831,6 @@
     ) {
         // Decrypt chunk data if it was encrypted
         let final_chunk_data = if let Some(ref encrypted_key_bundle) = chunk.encrypted_key_bundle {
-<<<<<<< HEAD
-            // Get the recipient's private key from keystore (assuming we're the recipient)
-            // For now, we'll need to get the active account's private key
-            // This is a simplified approach - in practice, we'd need to know which account to use
-            // TODO: Implement proper decryption with active account private key
-            warn!(
-                "Encrypted chunk received but decryption not implemented for peer: {}",
-                peer_id
-            );
-            chunk.data.clone() // Return encrypted data as-is for now
-=======
             // Get the active private key for decryption
             let private_key_opt = {
                 let key_guard = active_private_key.lock().await;
@@ -890,7 +853,6 @@
                 warn!("Encrypted chunk received but no active private key available for peer: {}", peer_id);
                 chunk.data.clone() // Return encrypted data as fallback
             }
->>>>>>> d8551b2a
         } else {
             chunk.data.clone()
         };
@@ -1008,7 +970,6 @@
             let active_private_key = active_private_key_clone.clone();
 
             Box::pin(async move {
-<<<<<<< HEAD
                 Self::handle_data_channel_message(
                     &peer_id,
                     &msg,
@@ -1016,11 +977,9 @@
                     &file_transfer_service,
                     &connections,
                     &keystore,
+                    &active_private_key,
                 )
                 .await;
-=======
-                Self::handle_data_channel_message(&peer_id, &msg, &event_tx, &file_transfer_service, &connections, &keystore, &active_private_key).await;
->>>>>>> d8551b2a
             })
         }));
 
@@ -1175,7 +1134,6 @@
             let active_private_key = active_private_key_clone.clone();
 
             Box::pin(async move {
-<<<<<<< HEAD
                 Self::handle_data_channel_message(
                     &peer_id,
                     &msg,
@@ -1183,11 +1141,9 @@
                     &file_transfer_service,
                     &connections,
                     &keystore,
+                    &active_private_key,
                 )
                 .await;
-=======
-                Self::handle_data_channel_message(&peer_id, &msg, &event_tx, &file_transfer_service, &connections, &keystore, &active_private_key).await;
->>>>>>> d8551b2a
             })
         }));
 
