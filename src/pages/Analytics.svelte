--- conflicted
+++ resolved
@@ -377,9 +377,7 @@
       </div>
     </Card>
   </div>
-<<<<<<< HEAD
-  
-=======
+
   <!-- ADDING THIS -->
   <!-- Network Latency -->
 <div class="grid grid-cols-1 md:grid-cols-2 gap-6">
@@ -442,11 +440,6 @@
     </div>
   </Card>
 </div>
-
-
-
-  <!-- Top Performing Files -->
->>>>>>> 21aa9358
   <div class="grid grid-cols-1 md:grid-cols-2 gap-4">
     <Card class="p-6">
       <h2 class="text-lg font-semibold mb-4">Top Earning Files</h2>
