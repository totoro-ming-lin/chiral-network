--- conflicted
+++ resolved
@@ -40,15 +40,9 @@
     { id: 4, type: 'sent', amount: 5.5, to: '0x9876...5432', from: undefined, date: new Date('2024-03-12'), description: 'File download', status: 'completed' },
   ]);
 
-<<<<<<< HEAD
   // Enhanced validation states
-  let amountWarning = '';
-  let balanceWarning = '';
+  let validationWarning = '';
   let addressWarning = '';        // ADDED
-=======
-  // Validation states
-  let validationWarning = '';
->>>>>>> 22c08466
   let isAmountValid = true;
   let isAddressValid = true;      // ADDED
 
@@ -329,50 +323,11 @@
     }
   }
 
-<<<<<<< HEAD
-  async function unlockAccount() {
-    if (!selectedSavedAccount) {
-      alert('Please select an account to unlock')
-      return
-    }
-    passwordAction = 'unlock'
-    showPasswordModal = true
-  }
-
-  async function confirmUnlockAccount() {
-    try {
-      const account = await invoke('load_account_from_keystore', {
-        address: selectedSavedAccount,
-        password: unlockPassword
-      }) as { address: string, private_key: string }
-      
-      // Update the Chiral account store
-      etcAccount.set(account)
-      // Also update the wallet store
-      wallet.update(w => ({
-        ...w,
-        address: account.address
-      }))
-      
-      showPasswordModal = false
-      unlockPassword = ''
-      privateKeyVisible = false
-      
-      // Fetch balance for unlocked account
-      if (isGethRunning) {
-        await fetchBalance()
-      }
-    } catch (error) {
-      alert('Failed to unlock account: Incorrect password or corrupted keystore')
-    }
-  }
   
   // Helper function to set max amount
   function setMaxAmount() {
     rawAmountInput = $wallet.balance.toString();
   }
-=======
->>>>>>> 22c08466
 </script>
 
 <div class="space-y-6">
@@ -527,11 +482,7 @@
             placeholder=""
             min="0.01"
             step="0.01"
-<<<<<<< HEAD
-            class="mt-2 {amountWarning ? 'border-red-500' : ''}"
-=======
             class="mt-2 [&::-webkit-outer-spin-button]:appearance-none [&::-webkit-inner-spin-button]:appearance-none [-moz-appearance:textfield]"
->>>>>>> 22c08466
             data-form-type="other"
             data-lpignore="true"
             aria-autocomplete="none"
