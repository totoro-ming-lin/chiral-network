<script lang="ts">
  import Button from '$lib/components/ui/button.svelte'
  import Card from '$lib/components/ui/card.svelte'
  import Input from '$lib/components/ui/input.svelte'
  import Label from '$lib/components/ui/label.svelte'
<<<<<<< HEAD
  import { Wallet, Copy, ArrowUpRight, ArrowDownLeft, Settings, Key, History, Coins } from 'lucide-svelte'
  import { wallet } from '$lib/stores'
=======
  import { Wallet, Copy, ArrowUpRight, ArrowDownLeft, History, Coins, Plus, Import } from 'lucide-svelte'
  import { wallet, etcAccount } from '$lib/stores'
>>>>>>> 1316c76c
  import { writable, derived } from 'svelte/store'
  import { invoke } from '@tauri-apps/api/core'

  // Check if running in Tauri environment
  const isTauri = typeof window !== 'undefined' && '__TAURI_INTERNALS__' in window

  interface Transaction {
    id: number;
    type: 'sent' | 'received';
    amount: number;
    to?: string;
    from?: string;
    date: Date;
    description: string;
    status: 'pending' | 'completed';
  }
  
  let recipientAddress = ''
  let sendAmount = 0
  let rawAmountInput = '' // Track raw user input for validation
  let privateKeyVisible = false
  let showPending = false
  let importPrivateKey = ''
  let isCreatingAccount = false
  let isImportingAccount = false
  let isGethRunning = false
  
  // Demo transactions - in real app these will be fetched from blockchain
  const transactions = writable<Transaction[]>([
    { id: 1, type: 'received', amount: 50.5, from: '0x8765...4321', to: undefined, date: new Date('2024-03-15'), description: 'File purchase', status: 'completed' },
    { id: 2, type: 'sent', amount: 10.25, to: '0x1234...5678', from: undefined, date: new Date('2024-03-14'), description: 'Proxy service', status: 'completed' },
    { id: 3, type: 'received', amount: 100, from: '0xabcd...ef12', to: undefined, date: new Date('2024-03-13'), description: 'Upload reward', status: 'completed' },
    { id: 4, type: 'sent', amount: 5.5, to: '0x9876...5432', from: undefined, date: new Date('2024-03-12'), description: 'File download', status: 'completed' },
  ]);

  // Validation states
  let validationWarning = '';
  let isAmountValid = true;

  // Copy feedback message
  let copyMessage = '';
  let privateKeyCopyMessage = '';
  // Filtering state
  let filterType: 'all' | 'sent' | 'received' = 'all';
  let filterDateFrom: string = '';
  let filterDateTo: string = '';
  let sortDescending: boolean = true;
  
  // Fetch balance when account changes
  $: if ($etcAccount && isGethRunning) {
    fetchBalance()
  }

  // Derived filtered transactions
  $: filteredTransactions = $transactions
    .filter(tx => {
      const matchesType = filterType === 'all' || tx.type === filterType;
      const txDate = tx.date instanceof Date ? tx.date : new Date(tx.date);
      const fromOk = !filterDateFrom || txDate >= new Date(filterDateFrom);
      const toOk = !filterDateTo || txDate <= new Date(filterDateTo);
      return matchesType && fromOk && toOk;
    })
    .slice()
    .sort((a, b) => {
      const dateA = a.date instanceof Date ? a.date : new Date(a.date);
      const dateB = b.date instanceof Date ? b.date : new Date(b.date);
      return sortDescending ? dateB.getTime() - dateA.getTime() : dateA.getTime() - dateB.getTime();
    });

  // Validation logic
  $: {
    if (rawAmountInput === '') {
      validationWarning = '';
      isAmountValid = false;
      sendAmount = 0;
    } else {
      const inputValue = parseFloat(rawAmountInput);

      if (isNaN(inputValue) || inputValue <= 0) {
        validationWarning = 'Please enter a valid amount greater than 0.';
        isAmountValid = false;
        sendAmount = 0;
      } else if (inputValue < 0.01) {
        validationWarning = `Amount must be at least 0.01 CN.`;
        isAmountValid = false;
        sendAmount = 0;
      } else if (inputValue > $wallet.balance) {
        validationWarning = `Insufficient balance - Need ${(inputValue - $wallet.balance).toFixed(2)} more CN.`;
        isAmountValid = false;
        sendAmount = 0;
      } else {
        // Valid amount
        validationWarning = '';
        isAmountValid = true;
        sendAmount = inputValue;
      }
    }
  }
  
  function copyAddress() {
    const addressToCopy = $etcAccount ? $etcAccount.address : $wallet.address;
    navigator.clipboard.writeText(addressToCopy);
    copyMessage = 'Copied!';
    setTimeout(() => copyMessage = '', 1500);
  }

  function copyPrivateKey() {
    navigator.clipboard.writeText('your-private-key-here-do-not-share');
    privateKeyCopyMessage = 'Copied!';
    setTimeout(() => privateKeyCopyMessage = '', 1500);
  }
  
  function sendTransaction() {
    if (!recipientAddress || !isAmountValid || sendAmount <= 0) return

    // Simulate transaction
    wallet.update(w => ({
      ...w,
      balance: w.balance - sendAmount,
      pendingTransactions: w.pendingTransactions + 1,
      totalSpent: w.totalSpent + sendAmount
    }))

    transactions.update(txs => [
    {
      id: Date.now(),
      type: 'sent',
      amount: sendAmount,
      to: recipientAddress,
      date: new Date(),
      description: 'Manual transaction',
      status: 'pending'
    },
    ...txs // prepend so latest is first
  ])  

    // Clear form
    recipientAddress = ''
    sendAmount = 0
    rawAmountInput = ''

    // Simulate transaction completion
    setTimeout(() => {
      wallet.update(w => ({
        ...w,
        pendingTransactions: Math.max(0, w.pendingTransactions - 1)
      }))
      transactions.update(txs => txs.map(tx => tx.status === 'pending' ? { ...tx, status: 'completed' } : tx))
    }, 3000)
  }
  
  function formatDate(date: Date): string {
    return date.toLocaleDateString('en-US', { month: 'short', day: 'numeric', year: 'numeric' })
  }

  // Ensure wallet.pendingTransactions matches actual pending transactions
  const pendingCount = derived(transactions, $txs => $txs.filter(tx => tx.status === 'pending').length);

  // Ensure pendingCount is used (for linter)
  $: void $pendingCount;

  import { onMount } from 'svelte'
  
  let balanceInterval: number | undefined
  
  onMount(() => {
    checkGethStatus()

    // Set up periodic balance refresh every 10 seconds
    balanceInterval = window.setInterval(() => {
      if ($etcAccount && isGethRunning) {
        fetchBalance()
      }
    }, 10000)

    // Cleanup function
    return () => {
      if (balanceInterval) window.clearInterval(balanceInterval)
    }
  })

  async function checkGethStatus() {
    try {
      if (isTauri) {
        isGethRunning = await invoke('is_geth_running') as boolean
        // Fetch balance if account exists and geth is running
        if ($etcAccount && isGethRunning) {
          fetchBalance()
        }
      } else {
        // Fallback for web environment - assume geth is not running
        isGethRunning = false
        console.log('Running in web mode - geth not available')
      }
    } catch (error) {
      console.error('Failed to check geth status:', error)
    }
  }

  async function fetchBalance() {
    if (!$etcAccount) return
    
    try {
      if (isTauri && isGethRunning) {
        // Desktop app with local geth node - get real blockchain balance
        const balance = await invoke('get_account_balance', { address: $etcAccount.address }) as string
        wallet.update(w => ({ ...w, balance: parseFloat(balance) }))
      } else if (isTauri && !isGethRunning) {
        // Desktop app but geth not running - use stored balance
        console.log('Geth not running - using stored balance')
      } else {
        // Web environment - For now, simulate balance updates for demo purposes
        const simulatedBalance = $wallet.balance + Math.random() * 10 // Small random changes
        wallet.update(w => ({ ...w, balance: Math.max(0, simulatedBalance) }))
      }
    } catch (error) {
      console.error('Failed to fetch balance:', error)
      // Fallback to stored balance on error
    }
  }

  async function createChiralAccount() {
    isCreatingAccount = true
    try {
      let account: { address: string, private_key: string }
      
      if (isTauri) {
        // Use Tauri backend
        account = await invoke('create_chiral_account') as { address: string, private_key: string }
      } else {
        // Fallback for web environment - generate demo account
        const demoAddress = '0x' + Math.random().toString(16).substr(2, 40)
        const demoPrivateKey = '0x' + Math.random().toString(16).substr(2, 64)
        account = {
          address: demoAddress,
          private_key: demoPrivateKey
        }
        console.log('Running in web mode - using demo account')
      }
      
      // Update the Chiral account store
      etcAccount.set(account)
      // Also update the wallet store with the new Chiral address
      wallet.update(w => ({
        ...w,
        address: account.address
      }))
      // Private key stays hidden by default
      
      // Fetch balance for new account
      if (isGethRunning) {
        await fetchBalance()
      }
    } catch (error) {
      console.error('Failed to create Chiral account:', error)
      alert('Failed to create account: ' + error)
    } finally {
      isCreatingAccount = false
    }
  }

  async function importChiralAccount() {
    if (!importPrivateKey) return
    
    isImportingAccount = true
    try {
      let account: { address: string, private_key: string }
      
      if (isTauri) {
        // Use Tauri backend
        account = await invoke('import_chiral_account', { privateKey: importPrivateKey }) as { address: string, private_key: string }
      } else {
        // Fallback for web environment - use the provided private key
        // In a real implementation, you'd derive the address from the private key
        const demoAddress = '0x' + Math.random().toString(16).substr(2, 40)
        account = {
          address: demoAddress,
          private_key: importPrivateKey
        }
        console.log('Running in web mode - using provided private key')
      }
      
      // Update the Chiral account store
      etcAccount.set(account)
      // Also update the wallet store with the imported Chiral address
      wallet.update(w => ({
        ...w,
        address: account.address
      }))
      importPrivateKey = ''
      // Private key stays hidden by default
      
      // Fetch balance for imported account
      if (isGethRunning) {
        await fetchBalance()
      }
    } catch (error) {
      console.error('Failed to import Chiral account:', error)
      alert('Failed to import account: ' + error)
    } finally {
      isImportingAccount = false
    }
  }

</script>

<div class="space-y-6">
  <div>
    <h1 class="text-3xl font-bold">Account</h1>
    <p class="text-muted-foreground mt-2">Manage your wallet and account settings</p>
  </div>
  
  <div class="grid grid-cols-1 {$etcAccount ? 'md:grid-cols-2' : ''} gap-4">
    <Card class="p-6">
      <div class="flex items-center justify-between mb-4">
        <h2 class="text-lg font-semibold">Chiral Network Wallet</h2>
        <Wallet class="h-5 w-5 text-muted-foreground" />
      </div>
      
      <div class="space-y-4">
        {#if !$etcAccount}
          <div class="space-y-3">
            <p class="text-sm text-muted-foreground">Get started with Chiral Network by creating or importing an account:</p>
            
            
            <Button 
              class="w-full" 
              on:click={createChiralAccount}
              disabled={isCreatingAccount}
            >
              <Plus class="h-4 w-4 mr-2" />
              {isCreatingAccount ? 'Creating...' : 'Create New Account'}
            </Button>
            
            <div class="space-y-2">
              <Input
                type="text"
                bind:value={importPrivateKey}
                placeholder="Enter private key to import"
                class="w-full"
                autocomplete="off"
                data-form-type="other"
                data-lpignore="true"
                spellcheck="false"
              />
              <Button 
                class="w-full" 
                variant="outline"
                on:click={importChiralAccount}
                disabled={!importPrivateKey || isImportingAccount}
              >
                <Import class="h-4 w-4 mr-2" />
                {isImportingAccount ? 'Importing...' : 'Import Existing Account'}
              </Button>
            </div>
          </div>
        {:else}
          <div>
            <!-- Balance Display - Only when logged in -->
            <div>
              <p class="text-sm text-muted-foreground">Balance</p>
              <p class="text-2xl font-bold">{$wallet.balance.toFixed(2)} CN</p>
            </div>
            
            <div class="grid grid-cols-2 gap-4 mt-4">
              <div>
                <p class="text-xs text-muted-foreground">Total Earned</p>
                <p class="text-sm font-medium text-green-600">+{$wallet.totalEarned.toFixed(2)} CN</p>
              </div>
              <div>
                <p class="text-xs text-muted-foreground">Total Spent</p>
                <p class="text-sm font-medium text-red-600">-{$wallet.totalSpent.toFixed(2)} CN</p>
              </div>
            </div>
            
            <div class="mt-6">
              <p class="text-sm text-muted-foreground">Chiral Address</p>
              <div class="flex items-center gap-2 mt-1">
                <p class="font-mono text-sm">{$etcAccount.address.slice(0, 10)}...{$etcAccount.address.slice(-8)}</p>
                <div class="relative">
                  <Button size="sm" variant="outline" on:click={copyAddress}>
                    <Copy class="h-3 w-3" />
                  </Button>
                  {#if copyMessage}
                    <span class="absolute top-full left-1/2 transform -translate-x-1/2 text-xs text-green-600 mt-1 whitespace-nowrap">{copyMessage}</span>
                  {/if}
                </div>
              </div>
            </div>
            
            <div class="mt-4">
              <p class="text-sm text-muted-foreground">Private Key</p>
                <div class="flex gap-2 mt-1">
                  <Input
                    type="text"
                    value={privateKeyVisible ? $etcAccount.private_key : '•'.repeat($etcAccount.private_key.length)}
                    readonly
                    class="flex-1 font-mono text-xs min-w-0"
                  />
                <div class="relative">
                  <Button
                    size="sm"
                    variant="outline"
                    on:click={copyPrivateKey}
                  >
                    <Copy class="h-3 w-3" />
                  </Button>
                  {#if privateKeyCopyMessage}
                    <span class="absolute top-full left-1/2 transform -translate-x-1/2 text-xs text-green-600 mt-1 whitespace-nowrap">{privateKeyCopyMessage}</span>
                  {/if}
                </div>
                <Button
                  size="sm"
                  variant="outline"
                  class="w-16"
                  on:click={() => privateKeyVisible = !privateKeyVisible}
                >
                  {privateKeyVisible ? 'Hide' : 'Show'}
                </Button>
              </div>
              <p class="text-xs text-muted-foreground mt-1">Never share your private key with anyone</p>
            </div>
          </div>
        {/if}
      </div>
    </Card>
    
    {#if $etcAccount}
    <Card class="p-6">
    <div class="flex items-center justify-between mb-4">
      <h2 class="text-lg font-semibold">Send CN Tokens</h2>
      <Coins class="h-5 w-5 text-muted-foreground" />
    </div>
    <form autocomplete="off" data-form-type="other" data-lpignore="true">
      <div class="space-y-4">
        <div>
          <Label for="recipient">Recipient Address</Label>
          <Input
            id="recipient"
            bind:value={recipientAddress}
            placeholder="0x..."
            class="mt-2"
            data-form-type="other"
            data-lpignore="true"
            aria-autocomplete="none"
          />
        </div>

        <div>
          <Label for="amount">Amount (CN)</Label>
          <Input
            id="amount"
            type="number"
            bind:value={rawAmountInput}
            placeholder=""
            min="0.01"
            step="0.01"
            class="mt-2 [&::-webkit-outer-spin-button]:appearance-none [&::-webkit-inner-spin-button]:appearance-none [-moz-appearance:textfield]"
            data-form-type="other"
            data-lpignore="true"
            aria-autocomplete="none"
          />
          <div class="flex items-center justify-between mt-1">
            <p class="text-xs text-muted-foreground">
              Available: {$wallet.balance.toFixed(2)} CN
            </p>
            {#if validationWarning}
              <p class="text-xs text-red-500 font-medium">{validationWarning}</p>
            {/if}
          </div>
        
        </div>

        <Button
          type="button"
          class="w-full"
          on:click={sendTransaction}
          disabled={!recipientAddress || !isAmountValid || rawAmountInput === ''}
        >
          <ArrowUpRight class="h-4 w-4 mr-2" />
          Send Transaction
        </Button>

        <Button type="button" class="w-full justify-center bg-gray-100 hover:bg-gray-200 text-gray-800 rounded transition-colors py-2 font-normal" on:click={() => showPending = !showPending} aria-label="View pending transactions">
          <span class="flex items-center gap-2">
            <svg class="h-4 w-4 text-orange-500" fill="none" stroke="currentColor" stroke-width="2" viewBox="0 0 24 24">
              <circle cx="12" cy="10" r="8" />
              <polyline points="12,6 12,10 16,14" />
            </svg>
            {#if $pendingCount > 0}
              {$pendingCount} Pending Transaction{$pendingCount !== 1 ? 's' : ''}
            {:else}
              Pending Transactions
            {/if}
          </span>
        </Button>
        {#if showPending}
          <div class="mt-2 p-3 bg-gray-50 rounded shadow">
            <h3 class="text-sm mb-2 text-gray-700 font-normal">Pending Transactions</h3>
            <ul class="space-y-1">
              {#each $transactions.filter(tx => tx.status === 'pending') as tx}
                <li class="text-xs text-gray-800 font-normal">
                  {tx.description} ({tx.type === 'sent' ? 'To' : 'From'}: {tx.type === 'sent' ? tx.to : tx.from}) - {tx.amount} CN
                </li>
              {:else}
                <li class="text-xs text-gray-500 font-normal">No pending transaction details available.</li>
              {/each}
            </ul>
          </div>
        {/if}
      </div>
    </form>
  </Card>
  {/if}
  </div>
  
  {#if $etcAccount}
  <Card class="p-6">
    <div class="flex items-center justify-between mb-4">
      <h2 class="text-lg font-semibold">Transaction History</h2>
      <History class="h-5 w-5 text-muted-foreground" />
    </div>
    <!-- Filter Controls -->
    <div class="flex flex-wrap gap-4 mb-4 items-end">
      <div>
        <label for="filter-type" class="block text-xs font-medium mb-1">Type</label>
        <select id="filter-type" bind:value={filterType} class="border rounded px-2 py-1 text-sm">
          <option value="all">All</option>
          <option value="sent">Sent</option>
          <option value="received">Received</option>
        </select>
      </div>
      <div>
<<<<<<< HEAD
        <label for="filter-date-from" class="block text-xs font-medium mb-1">From</label>
        <input id="filter-date-from" type="date" bind:value={filterDateFrom} class="border rounded px-2 py-1 text-sm" />
      </div>
      <div>
        <label for="filter-date-to" class="block text-xs font-medium mb-1">To</label>
        <input id="filter-date-to" type="date" bind:value={filterDateTo} class="border rounded px-2 py-1 text-sm" />
      </div>
      <div>
        <span class="block text-xs font-medium mb-1">Sort</span>
        <button type="button" class="border rounded px-3 py-1 text-sm bg-white hover:bg-gray-100 transition-colors w-full" on:click={() => { sortDescending = !sortDescending; }} aria-pressed={sortDescending}>
=======
        <label for="filter-from" class="block text-xs font-medium mb-1">From</label>
        <input id="filter-from" type="date" bind:value={filterDateFrom} class="border rounded px-2 py-1 text-sm" />
      </div>
      <div>
        <label for="filter-to" class="block text-xs font-medium mb-1">To</label>
        <input id="filter-to" type="date" bind:value={filterDateTo} class="border rounded px-2 py-1 text-sm" />
      </div>
      <div>
        <label for="sort-button" class="block text-xs font-medium mb-1">Sort</label>
        <button id="sort-button" type="button" class="border rounded px-3 py-1 text-sm bg-white hover:bg-gray-100 transition-colors w-full" on:click={() => { sortDescending = !sortDescending; }}>
>>>>>>> 1316c76c
          {sortDescending ? 'Newest → Oldest' : 'Oldest → Newest'}
        </button>
      </div>
      <div class="flex-1"></div>
      <div class="flex flex-col gap-1 items-end">
        <button type="button" class="border rounded px-3 py-1 text-sm bg-muted hover:bg-muted/70 transition-colors" on:click={() => { filterType = 'all'; filterDateFrom = ''; filterDateTo = ''; sortDescending = true; }}>
          Reset
        </button>
      </div>
    </div>
    <div class="space-y-2 max-h-80 overflow-y-auto pr-1">
      {#each filteredTransactions as tx}
        <div class="flex items-center justify-between p-3 bg-secondary rounded-lg">
          <div class="flex items-center gap-3">
            {#if tx.type === 'received'}
              <ArrowDownLeft class="h-4 w-4 text-green-500" />
            {:else}
              <ArrowUpRight class="h-4 w-4 text-red-500" />
            {/if}
            <div>
              <p class="text-sm font-medium">{tx.description}</p>
              <p class="text-xs text-muted-foreground">
                {tx.type === 'received' ? 'From' : 'To'}: {tx.type === 'received' ? tx.from : tx.to}
              </p>
            </div>
          </div>
          <div class="text-right">
            <p class="text-sm font-medium {tx.type === 'received' ? 'text-green-600' : 'text-red-600'}">
              {tx.type === 'received' ? '+' : '-'}{tx.amount} CN
            </p>
            <p class="text-xs text-muted-foreground">{formatDate(tx.date)}</p>
          </div>
        </div>
      {:else}
        <div class="text-center py-8 text-muted-foreground">
          <History class="h-12 w-12 mx-auto mb-2 opacity-20" />
          <p>No transactions yet</p>
          <p class="text-sm mt-1">Transactions will appear here once you send or receive CN</p>
        </div>
      {/each}
    </div>
  </Card>
  {/if}
</div><|MERGE_RESOLUTION|>--- conflicted
+++ resolved
@@ -3,13 +3,8 @@
   import Card from '$lib/components/ui/card.svelte'
   import Input from '$lib/components/ui/input.svelte'
   import Label from '$lib/components/ui/label.svelte'
-<<<<<<< HEAD
-  import { Wallet, Copy, ArrowUpRight, ArrowDownLeft, Settings, Key, History, Coins } from 'lucide-svelte'
-  import { wallet } from '$lib/stores'
-=======
   import { Wallet, Copy, ArrowUpRight, ArrowDownLeft, History, Coins, Plus, Import } from 'lucide-svelte'
   import { wallet, etcAccount } from '$lib/stores'
->>>>>>> 1316c76c
   import { writable, derived } from 'svelte/store'
   import { invoke } from '@tauri-apps/api/core'
 
@@ -543,7 +538,6 @@
         </select>
       </div>
       <div>
-<<<<<<< HEAD
         <label for="filter-date-from" class="block text-xs font-medium mb-1">From</label>
         <input id="filter-date-from" type="date" bind:value={filterDateFrom} class="border rounded px-2 py-1 text-sm" />
       </div>
@@ -552,20 +546,8 @@
         <input id="filter-date-to" type="date" bind:value={filterDateTo} class="border rounded px-2 py-1 text-sm" />
       </div>
       <div>
-        <span class="block text-xs font-medium mb-1">Sort</span>
-        <button type="button" class="border rounded px-3 py-1 text-sm bg-white hover:bg-gray-100 transition-colors w-full" on:click={() => { sortDescending = !sortDescending; }} aria-pressed={sortDescending}>
-=======
-        <label for="filter-from" class="block text-xs font-medium mb-1">From</label>
-        <input id="filter-from" type="date" bind:value={filterDateFrom} class="border rounded px-2 py-1 text-sm" />
-      </div>
-      <div>
-        <label for="filter-to" class="block text-xs font-medium mb-1">To</label>
-        <input id="filter-to" type="date" bind:value={filterDateTo} class="border rounded px-2 py-1 text-sm" />
-      </div>
-      <div>
         <label for="sort-button" class="block text-xs font-medium mb-1">Sort</label>
-        <button id="sort-button" type="button" class="border rounded px-3 py-1 text-sm bg-white hover:bg-gray-100 transition-colors w-full" on:click={() => { sortDescending = !sortDescending; }}>
->>>>>>> 1316c76c
+        <button id="sort-button" type="button" class="border rounded px-3 py-1 text-sm bg-white hover:bg-gray-100 transition-colors w-full" on:click={() => { sortDescending = !sortDescending; }} aria-pressed={sortDescending}>
           {sortDescending ? 'Newest → Oldest' : 'Oldest → Newest'}
         </button>
       </div>
