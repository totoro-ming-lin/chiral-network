<script lang="ts">
  import Button from '$lib/components/ui/button.svelte'
  import Card from '$lib/components/ui/card.svelte'
  import Input from '$lib/components/ui/input.svelte'
  import Label from '$lib/components/ui/label.svelte'
  import Badge from '$lib/components/ui/badge.svelte'
  import Progress from '$lib/components/ui/progress.svelte'
  import { Search, Pause, Play, X, ChevronUp, ChevronDown, Settings, FolderOpen, File as FileIcon, FileText, FileImage, FileVideo, FileAudio, Archive, Code, FileSpreadsheet, Presentation, Globe, Blocks } from 'lucide-svelte'
  import { files, downloadQueue, activeTransfers } from '$lib/stores'
  import { dhtService } from '$lib/dht'
  import DownloadSearchSection from '$lib/components/download/DownloadSearchSection.svelte'
  import type { FileMetadata } from '$lib/dht'
  import { onDestroy, onMount } from 'svelte'
  import { t } from 'svelte-i18n'
  import { get } from 'svelte/store'
  import { toHumanReadableSize } from '$lib/utils'
  import { initDownloadTelemetry, disposeDownloadTelemetry } from '$lib/downloadTelemetry'
  import { MultiSourceDownloadService, type MultiSourceProgress } from '$lib/services/multiSourceDownloadService'
  import { listen } from '@tauri-apps/api/event'
<<<<<<< HEAD
  import PeerSelectionService from '$lib/services/peerSelectionService'


=======
>>>>>>> 9cc8b3de
  import { invoke }  from '@tauri-apps/api/core';

  const tr = (k: string, params?: Record<string, any>) => (get(t) as any)(k, params)

  // Protocol selection state
  let selectedProtocol: 'WebRTC' | 'Bitswap';
  let hasSelectedProtocol = false

  function handleProtocolSelect(protocol: 'WebRTC' | 'Bitswap') {
    selectedProtocol = protocol
    hasSelectedProtocol = true
  }

  onMount(() => {
    initDownloadTelemetry()

    // Listen for multi-source download events
    const setupEventListeners = async () => {
      try {
        const unlistenProgress = await listen('multi_source_progress_update', (event) => {
          const progress = event.payload as MultiSourceProgress

          // Find the corresponding file and update its progress
          files.update(f => f.map(file => {
            if (file.hash === progress.fileHash) {
              const percentage = MultiSourceDownloadService.getCompletionPercentage(progress);
              return {
                ...file,
                progress: percentage,
                status: 'downloading' as const,
                speed: MultiSourceDownloadService.formatSpeed(progress.downloadSpeedBps),
                eta: MultiSourceDownloadService.formatETA(progress.etaSeconds)
              };
            }
            return file;
          }));

          multiSourceProgress.set(progress.fileHash, progress)
          multiSourceProgress = multiSourceProgress // Trigger reactivity
        })

        const unlistenCompleted = await listen('multi_source_download_completed', (event) => {
          const data = event.payload as any

          // Update file status to completed
          files.update(f => f.map(file => {
            if (file.hash === data.file_hash) {
              return {
                ...file,
                status: 'completed' as const,
                progress: 100,
                downloadPath: data.output_path
              };
            }
            return file;
          }));

          multiSourceProgress.delete(data.file_hash)
          multiSourceProgress = multiSourceProgress
          showNotification(`Multi-source download completed: ${data.file_name}`, 'success')
        })

        const unlistenStarted = await listen('multi_source_download_started', (event) => {
          const data = event.payload as any
          showNotification(`Multi-source download started with ${data.total_peers} peers`, 'info')
        })

        const unlistenFailed = await listen('multi_source_download_failed', (event) => {
          const data = event.payload as any

          // Update file status to failed
          files.update(f => f.map(file => {
            if (file.hash === data.file_hash) {
              return {
                ...file,
                status: 'failed' as const
              };
            }
            return file;
          }));

          multiSourceProgress.delete(data.file_hash)
          multiSourceProgress = multiSourceProgress
          showNotification(`Multi-source download failed: ${data.error}`, 'error')
        })

        // Cleanup listeners on destroy
        return () => {
          unlistenProgress()
          unlistenCompleted()
          unlistenStarted()
          unlistenFailed()
        }
      } catch (error) {
        console.error('Failed to setup event listeners:', error)
        return () => {} // Return empty cleanup function
      }
    }

    setupEventListeners()
  })

  onDestroy(() => {
    disposeDownloadTelemetry()
  })

  let searchFilter = ''  // For searching existing downloads
  let maxConcurrentDownloads: string | number = 3
  let lastValidMaxConcurrent = 3 // Store the last valid value
  let autoStartQueue = true
  let autoClearCompleted = false // New setting for auto-clearing
  let filterStatus = 'all' // 'all', 'active', 'paused', 'queued', 'completed', 'failed'
  let activeSimulations = new Set<string>() // Track files with active progress simulations

  // Multi-source download state
  let multiSourceProgress = new Map<string, MultiSourceProgress>()
  let multiSourceEnabled = true
  let maxPeersPerDownload = 3

  // Add notification related variables
  let currentNotification: HTMLElement | null = null
  let showSettings = false // Toggle for settings panel

  // Show notification function
  function showNotification(message: string, type: 'success' | 'error' | 'info' | 'warning' = 'success', duration = 4000) {
    // Remove existing notification
    if (currentNotification) {
      currentNotification.remove()
      currentNotification = null
    }

    const colors = {
      success: '#22c55e',
      error: '#ef4444',
      info: '#3b82f6',
      warning: '#f59e0b'
    }

    const notification = document.createElement('div')
    notification.style.cssText = `
      position: fixed;
      top: 20px;
      right: 20px;
      background: ${colors[type]};
      color: white;
      padding: 12px 16px;
      border-radius: 8px;
      box-shadow: 0 4px 12px rgba(0, 0, 0, 0.15);
      z-index: 10000;
      font-family: -apple-system, BlinkMacSystemFont, "Segoe UI", Roboto, sans-serif;
      font-size: 14px;
      font-weight: 500;
      max-width: 320px;
      animation: slideInRight 0.3s ease-out;
      display: flex;
      align-items: center;
      gap: 8px;
    `

    // Add CSS animation styles
    if (!document.querySelector('#download-notification-styles')) {
      const style = document.createElement('style')
      style.id = 'download-notification-styles'
      style.textContent = `
        @keyframes slideInRight {
          from { transform: translateX(100%); opacity: 0; }
          to { transform: translateX(0); opacity: 1; }
        }
      `
      document.head.appendChild(style)
    }

    notification.innerHTML = `
      <span>${message}</span>
      <button onclick="this.parentElement.remove()" style="
        background: none;
        border: none;
        color: white;
        font-size: 18px;
        cursor: pointer;
        padding: 0;
        margin-left: 8px;
        opacity: 0.8;
      ">×</button>
    `

    document.body.appendChild(notification)
    currentNotification = notification

    // Auto remove
    setTimeout(() => {
      if (notification.parentNode) {
        notification.remove()
        if (currentNotification === notification) {
          currentNotification = null
        }
      }
    }, duration)
  }

  function getFileIcon(fileName: string) {
    const extension = fileName.split('.').pop()?.toLowerCase() || '';

    switch (extension) {
      case 'pdf':
      case 'doc':
      case 'docx':
      case 'txt':
      case 'rtf':
        return FileText;

      case 'jpg':
      case 'jpeg':
      case 'png':
      case 'gif':
      case 'bmp':
      case 'svg':
      case 'webp':
        return FileImage;

      case 'mp4':
      case 'avi':
      case 'mov':
      case 'wmv':
      case 'flv':
      case 'webm':
      case 'mkv':
        return FileVideo;

      case 'mp3':
      case 'wav':
      case 'flac':
      case 'aac':
      case 'ogg':
        return FileAudio;

      case 'zip':
      case 'rar':
      case '7z':
      case 'tar':
      case 'gz':
        return Archive;

      case 'js':
      case 'ts':
      case 'html':
      case 'css':
      case 'py':
      case 'java':
      case 'cpp':
      case 'c':
      case 'php':
        return Code;

      case 'xls':
      case 'xlsx':
      case 'csv':
        return FileSpreadsheet;

      case 'ppt':
      case 'pptx':
        return Presentation;

      default:
        return FileIcon;
    }
  }
  // Commented out - not currently used but kept for future reference
  // async function saveRawData(fileName: string, data: Uint8Array) {
  //   try {
  //     const { save } = await import('@tauri-apps/plugin-dialog');
  //     const filePath = await save({ defaultPath: fileName });
  //     if (filePath) {
  //       const { writeFile } = await import('@tauri-apps/plugin-fs');
  //       await writeFile(filePath, new Uint8Array(data));
  //       showNotification(`Successfully saved "${fileName}"`, 'success');
  //     }
  //   } catch (error) {
  //     console.error('Failed to save file:', error);
  //     showNotification(`Error saving "${fileName}"`, 'error');
  //   }
  // }

  function handleSearchMessage(event: CustomEvent<{ message: string; type?: 'success' | 'error' | 'info' | 'warning'; duration?: number }>) {
    const { message, type = 'info', duration = 4000 } = event.detail
    showNotification(message, type, duration)
  }

  async function handleSearchDownload(metadata: FileMetadata) {
    const allFiles = [...$downloadQueue]
    const existingFile = allFiles.find((file) => file.hash === metadata.fileHash)
    
    if (selectedProtocol === 'Bitswap') {
      return;
    }

    if (existingFile) {
      let statusMessage = ''
      switch (existingFile.status) {
        case 'completed':
          statusMessage = tr('download.search.queue.status.completed')
          break
        case 'downloading':
          statusMessage = tr('download.search.queue.status.downloading', { values: { progress: existingFile.progress || 0 } })
          break
        case 'paused':
          statusMessage = tr('download.search.queue.status.paused', { values: { progress: existingFile.progress || 0 } })
          break
        case 'queued':
          statusMessage = tr('download.search.queue.status.queued')
          break
        case 'failed':
          statusMessage = tr('download.search.queue.status.failed')
          break
        case 'seeding':
        case 'uploaded':
          statusMessage = tr('download.search.queue.status.seeding')
          break
        default:
          statusMessage = tr('download.search.queue.status.other', { values: { status: existingFile.status } })
      }

      showNotification(statusMessage, 'warning', 4000)

      if (existingFile.status !== 'failed' && existingFile.status !== 'canceled') {
        return
      }
    }

    const newFile = {
      id: `download-${Date.now()}`,
      name: metadata.fileName,
      hash: metadata.fileHash,
      size: metadata.fileSize,
      status: 'queued' as const,
      priority: 'normal' as const,
      version: metadata.version, // Preserve version info if available
      seeders: metadata.seeders.length, // Convert array length to number
      seederAddresses: metadata.seeders, // Store the actual seeder addresses
      // Pass encryption info to the download item
      isEncrypted: metadata.isEncrypted,
      manifest: metadata.manifest ? JSON.parse(metadata.manifest) : null
    }

    downloadQueue.update((queue) => [...queue, newFile])
    showNotification(tr('download.search.status.addedToQueue', { values: { name: metadata.fileName } }), 'success')

    if (autoStartQueue) {
      processQueue()
    }
  }

  // Function to validate and correct maxConcurrentDownloads
  function validateMaxConcurrent() {
    // If empty or invalid, revert to last valid value
    if (maxConcurrentDownloads === '' || maxConcurrentDownloads === null || maxConcurrentDownloads === undefined) {
      maxConcurrentDownloads = lastValidMaxConcurrent
      return
    }

    const parsed = Number(maxConcurrentDownloads)
    if (isNaN(parsed) || parsed < 1) {
      maxConcurrentDownloads = lastValidMaxConcurrent
    } else {
      const validValue = Math.floor(parsed) // Ensure it's an integer
      maxConcurrentDownloads = validValue
      lastValidMaxConcurrent = validValue // Store as the new last valid value
    }
  }

  // Function to handle input and only allow positive numbers
  function handleMaxConcurrentInput(event: Event) {
    const target = (event.target as HTMLInputElement)
    let value = target.value

    // Remove any non-digit characters
    value = value.replace(/\D/g, '')

    // Remove leading zeros but allow empty string
    if (value.length > 1 && value.startsWith('0')) {
      value = value.replace(/^0+/, '')
    }

    // Update the input value to the cleaned version
    target.value = value

    // Update the bound variable (allow empty string during typing)
    if (value === '') {
      maxConcurrentDownloads = '' // Allow empty during typing
    } else {
      maxConcurrentDownloads = parseInt(value)
    }
  }

  // Combine all files and queue into single list with stable sorting
  $: allDownloads = (() => {
    const combined = [...$files, ...$downloadQueue]

    // Normal sorting by status
    const statusOrder = {
      'downloading': 0,
      'paused': 1,
      'completed': 2,
      'queued': 3,
      'failed': 4,
      'canceled': 5,
      'uploaded': 6,
      'seeding': 7
    }


    return combined.sort((a, b) => {
      const statusA = statusOrder[a.status] ?? 999
      const statusB = statusOrder[b.status] ?? 999
      const statusDiff = statusA - statusB

      // If status is the same, sort by ID for stable ordering
      if (statusDiff === 0) {
        return a.id.localeCompare(b.id)
      }

      return statusDiff
    })
  })()


  // Filter downloads based on selected status and search
  $: filteredDownloads = (() => {
    let filtered = allDownloads.filter(f => f.status !== 'uploaded' && f.status !== 'seeding')

    // Apply search filter first
    if (searchFilter.trim()) {
      filtered = filtered.filter(f =>
        f.hash.toLowerCase().includes(searchFilter.toLowerCase()) ||
        f.name.toLowerCase().includes(searchFilter.toLowerCase())
      )
    }

    // Then apply status filter
    switch (filterStatus) {
  case 'active':
    return filtered.filter(f => f.status === 'downloading')
  case 'paused':
    return filtered.filter(f => f.status === 'paused')
  case 'queued':
    return filtered.filter(f => f.status === 'queued')
  case 'completed':
    return filtered.filter(f => f.status === 'completed')
  case 'failed':
    return filtered.filter(f => f.status === 'failed')
  case 'canceled':
    return filtered.filter(f => f.status === 'canceled')
  default:
    return filtered
}

  })()

  // Calculate counts from the filtered set (excluding uploaded/seeding)
  $: allFilteredDownloads = allDownloads.filter(f => f.status !== 'uploaded' && f.status !== 'seeding')
  $: activeCount = allFilteredDownloads.filter(f => f.status === 'downloading').length
  $: pausedCount = allFilteredDownloads.filter(f => f.status === 'paused').length
  $: queuedCount = allFilteredDownloads.filter(f => f.status === 'queued').length
  $: completedCount = allFilteredDownloads.filter(f => f.status === 'completed').length
  $: failedCount = allFilteredDownloads.filter(f => f.status === 'failed').length

  // Start progress simulation for any downloading files when component mounts
  $: if ($files.length > 0) {
    $files.forEach(file => {
      if (file.status === 'downloading' && !activeSimulations.has(file.id)) {
        // Start simulation only if not already active
        simulateDownloadProgress(file.id)
      }
    })
  }

  // Process download queue
  $: {
    if (autoStartQueue) {
      const activeDownloads = $files.filter(f => f.status === 'downloading').length
      const queued = $downloadQueue.filter(f => f.status === 'queued')
      // Handle case where maxConcurrentDownloads might be empty during typing
      const maxConcurrent = Math.max(1, Number(maxConcurrentDownloads) || 3)

      if (activeDownloads < maxConcurrent && queued.length > 0) {
        // Start next queued download
        const nextFile = queued.sort((a, b) => {
          // Priority order: high > normal > low
          const priorityOrder = { high: 3, normal: 2, low: 1 }
          return (priorityOrder[b.priority || 'normal'] - priorityOrder[a.priority || 'normal'])
        })[0]

        if (nextFile) {
          startQueuedDownload(nextFile.id)
        }
      }
    }
  }

  // New function to download from search results
  function processQueue() {
    // Only prevent starting new downloads if we've reached the max concurrent limit
    const activeDownloads = $files.filter(f => f.status === 'downloading').length
    // Handle case where maxConcurrentDownloads might be empty during typing
    const maxConcurrent = Math.max(1, Number(maxConcurrentDownloads) || 3)
    if (activeDownloads >= maxConcurrent) return

    const nextFile = $downloadQueue[0]
    if (!nextFile) return
    downloadQueue.update(q => q.filter(f => f.id !== nextFile.id))
    const downloadingFile = {
      ...nextFile,
      status: 'downloading' as const,
      progress: 0,
      speed: '0 B/s', // Ensure speed property exists
      eta: 'N/A'      // Ensure eta property exists
    }
    files.update(f => [...f, downloadingFile])
    simulateDownloadProgress(downloadingFile.id)
  }

  function togglePause(fileId: string) {
    files.update(f => f.map(file => {
      if (file.id === fileId) {
        const newStatus = file.status === 'downloading' ? 'paused' as const : 'downloading' as const
        // Ensure speed and eta are always present
        return {
          ...file,
          status: newStatus,
          speed: file.speed ?? '0 B/s',
          eta: file.eta ?? 'N/A'
        }
      }
      return file
    }))
  }

  async function cancelDownload(fileId: string) {
    files.update(f => f.map(file =>
      file.id === fileId
        ? { ...file, status: 'canceled' }
        : file
    ))
    downloadQueue.update(q => q.filter(file => file.id !== fileId))
    activeSimulations.delete(fileId)

    // Clean up P2P transfer
    const transfer = get(activeTransfers).get(fileId);
    if (transfer && transfer.type === 'p2p') {
      const { p2pFileTransferService } = await import('$lib/services/p2pFileTransfer');
      p2pFileTransferService.cancelTransfer(transfer.transferId);
      activeTransfers.update(transfers => {
        transfers.delete(fileId);
        return transfers;
      });
    }
  }

  function startQueuedDownload(fileId: string) {
    downloadQueue.update(queue => {
      const file = queue.find(f => f.id === fileId)
      if (file) {
        files.update(f => [...f, {
          ...file,
          status: 'downloading',
          progress: 0,
          speed: '0 B/s', // Ensure speed property exists
          eta: 'N/A'      // Ensure eta property exists
        }])
        simulateDownloadProgress(fileId)
      }
      return queue.filter(f => f.id !== fileId)
    })
  }

  async function simulateDownloadProgress(fileId: string) {
    // Prevent duplicate simulations
    if (activeSimulations.has(fileId)) {
      return
    }

    activeSimulations.add(fileId)

    // Get the file to download
    const fileToDownload = $files.find(f => f.id === fileId);
    if (!fileToDownload) {
      activeSimulations.delete(fileId);
      return;
    }

      // Proceed directly to file dialog
      try {
        console.log("🔍 DEBUG: Starting download for file:", fileToDownload.name);
        const { save } = await import('@tauri-apps/plugin-dialog');

        // Show file save dialog
        console.log("🔍 DEBUG: Opening file save dialog...");
        const outputPath = await save({
          defaultPath: fileToDownload.name,
          filters: [{
            name: 'All Files',
            extensions: ['*']
          }]
        });
        console.log("✅ DEBUG: File save dialog result:", outputPath);

        if (!outputPath) {
          // User cancelled the save dialog
          activeSimulations.delete(fileId);
          files.update(f => f.map(file =>
            file.id === fileId
              ? { ...file, status: 'canceled' }
              : file
          ));
          return;
        }


      // Determine seeders, prefer local seeder when available
        let seeders = (fileToDownload.seederAddresses || []).slice();
        try {
          const localPeerId = dhtService.getPeerId ? dhtService.getPeerId() : null;
          if ((!seeders || seeders.length === 0) && fileToDownload.status === 'seeding') {
            if (localPeerId) seeders.unshift(localPeerId)
            else seeders.unshift('local_peer')
          }
        } catch (e) {
          // ignore
        }

        // If the local copy is available and we're running in Tauri, copy directly to outputPath
        const localPeerIdNow = dhtService.getPeerId ? dhtService.getPeerId() : null;

        if (outputPath && (localPeerIdNow || seeders.includes('local_peer'))) {
          try {

            let hash = fileToDownload.hash
            console.log("🔍 DEBUG: Attempting to get file data for hash:", hash);
            const base64Data = await invoke('get_file_data', { fileHash: hash }) as string;
            console.log("✅ DEBUG: Retrieved base64 data length:", base64Data.length);

            // Convert base64 to Uint8Array
            let data_ = new Uint8Array(0); // Default empty array
            if (base64Data && base64Data.length > 0) {
              const binaryStr = atob(base64Data);
              data_ = new Uint8Array(binaryStr.length);
              for (let i = 0; i < binaryStr.length; i++) {
                data_[i] = binaryStr.charCodeAt(i);
              }
              console.log("Converted to Uint8Array with length:", data_.length);
            } else {
              console.warn("No file data found for hash:", hash);
            }

            console.log("Final data array length:", data_.length);

            // Write the file data to the output path
            console.log("🔍 DEBUG: About to write file to:", outputPath);
            const { writeFile } = await import('@tauri-apps/plugin-fs');
            await writeFile(outputPath, data_);
            console.log("✅ DEBUG: File written successfully to:", outputPath);
            files.update(f => f.map(file => file.id === fileId ? { ...file, status: 'completed', progress: 100, downloadPath: outputPath } : file));
            showNotification(tr('download.notifications.downloadComplete', { values: { name: fileToDownload.name } }), 'success');
            activeSimulations.delete(fileId);
            console.log("Done with downloading file")
            return;
          } catch (e) {
            console.error('❌ DEBUG: Local copy fallback failed:', e);
            console.error('❌ DEBUG: Error details:', e);
            showNotification(`Download failed: ${e}`, 'error');
            activeSimulations.delete(fileId);
            files.update(f => f.map(file =>
              file.id === fileId
                ? { ...file, status: 'failed' }
                : file
            ));
            return; // Don't continue to P2P download
          }
        }

      // Show "automatically started" message now that download is proceeding
      showNotification(tr('download.notifications.autostart'), 'info');

       if (fileToDownload.isEncrypted && fileToDownload.manifest) {
        // 1. Download all the required encrypted chunks using the P2P service.
        //    This new function will handle fetching multiple chunks in parallel.
        showNotification(`Downloading encrypted chunks for "${fileToDownload.name}"...`, 'info');

        const { p2pFileTransferService } = await import('$lib/services/p2pFileTransfer');


        await p2pFileTransferService.downloadEncryptedChunks(
          fileToDownload.manifest,
          seeders, // Pass the list of seeders
          (progress) => { // This is the progress callback
            files.update(f => f.map(file =>
              file.id === fileId ? { ...file, progress: progress.percentage, status: 'downloading', speed: progress.speed, eta: progress.eta } : file
            ));
          }
        );

        // 2. Once all chunks are downloaded, call the backend to decrypt.
        showNotification(`All chunks received. Decrypting file...`, 'info');
        const { encryptionService } = await import('$lib/services/encryption');
        await encryptionService.decryptFile(fileToDownload.manifest, outputPath);

        // 3. Mark the download as complete.
        files.update(f => f.map(file =>
          file.id === fileId ? { ...file, status: 'completed', progress: 100, downloadPath: outputPath } : file
        ));
        showNotification(`Successfully decrypted and saved "${fileToDownload.name}"!`, 'success');
        activeSimulations.delete(fileId);

      } else {
        // Check if we should use multi-source download
        const seeders = fileToDownload.seederAddresses || [];

        if (multiSourceEnabled && seeders.length >= 2 && fileToDownload && fileToDownload.size > 1024 * 1024) {
          // Use multi-source download for files > 1MB with multiple seeders
          const downloadStartTime = Date.now();
          try {
            showNotification(`Starting multi-source download from ${seeders.length} peers...`, 'info');

            if (!outputPath) {
              throw new Error('Output path is required for download');
            }

            await MultiSourceDownloadService.startDownload(
              fileToDownload.hash,
              outputPath,
              {
                maxPeers: maxPeersPerDownload,
                selectedPeers: seeders,  // Pass selected peers from peer selection modal
                peerAllocation: (fileToDownload as any).peerAllocation  // Pass manual allocation if available
              }
            );

            // The progress updates will be handled by the event listeners in onMount
            activeSimulations.delete(fileId);

            // Record transfer success metrics for each peer
            const downloadDuration = Date.now() - downloadStartTime;
            for (const peerId of seeders) {
              try {
                await PeerSelectionService.recordTransferSuccess(
                  peerId,
                  fileToDownload.size,
                  downloadDuration
                );
              } catch (error) {
                console.error(`Failed to record success for peer ${peerId}:`, error);
              }
            }

          } catch (error) {
            console.error('Multi-source download failed, falling back to P2P:', error);

            // Record transfer failures for each peer
            for (const peerId of seeders) {
              try {
                await PeerSelectionService.recordTransferFailure(
                  peerId,
                  error instanceof Error ? error.message : 'Multi-source download failed'
                );
              } catch (recordError) {
                console.error(`Failed to record failure for peer ${peerId}:`, recordError);
              }
            }

            // Fall back to single-peer P2P download
            await fallbackToP2PDownload();
          }
        } else {
          // Use traditional P2P download for smaller files or single seeder
          await fallbackToP2PDownload();
        }

        async function fallbackToP2PDownload() {
          const { p2pFileTransferService } = await import('$lib/services/p2pFileTransfer');

          try {
            if (seeders.length === 0) {
              throw new Error('No seeders available for this file');
            }

            // Create file metadata for P2P transfer
            const fileMetadata = fileToDownload ? {
              fileHash: fileToDownload.hash,
              fileName: fileToDownload.name,
              fileSize: fileToDownload.size,
              seeders: seeders,
              createdAt: Date.now(),
              isEncrypted: false
            } : null;

            if (!fileMetadata) {
              throw new Error('File metadata is not available');
            }

            // Track download start time for metrics
            const p2pStartTime = Date.now();

            // Initiate P2P download with file saving
            const transferId = await p2pFileTransferService.initiateDownloadWithSave(
              fileMetadata,
              seeders,
              outputPath || undefined,
              async (transfer) => {
                // Update UI with transfer progress
                files.update(f => f.map(file => {
                  if (file.id === fileId) {
                    return {
                      ...file,
                      progress: transfer.progress,
                      status: transfer.status === 'completed' ? 'completed' :
                            transfer.status === 'failed' ? 'failed' :
                            transfer.status === 'transferring' ? 'downloading' : file.status,
                      speed: `${Math.round(transfer.speed / 1024)} KB/s`,
                      eta: transfer.eta ? `${Math.round(transfer.eta)}s` : 'N/A',
                      downloadPath: transfer.outputPath // Store the download path
                    };
                  }
                  return file;
                }));

                // Show notification and record metrics on completion or failure
                if (transfer.status === 'completed' && fileToDownload) {
                  showNotification(tr('download.notifications.downloadComplete', { values: { name: fileToDownload.name } }), 'success');

                  // Record success metrics for each peer
                  const duration = Date.now() - p2pStartTime;
                  for (const peerId of seeders) {
                    try {
                      await PeerSelectionService.recordTransferSuccess(peerId, fileToDownload.size, duration);
                    } catch (error) {
                      console.error(`Failed to record P2P success for peer ${peerId}:`, error);
                    }
                  }
                } else if (transfer.status === 'failed' && fileToDownload) {
                  showNotification(tr('download.notifications.downloadFailed', { values: { name: fileToDownload.name } }), 'error');

                  // Record failure metrics for each peer
                  for (const peerId of seeders) {
                    try {
                      await PeerSelectionService.recordTransferFailure(peerId, 'P2P download failed');
                    } catch (error) {
                      console.error(`Failed to record P2P failure for peer ${peerId}:`, error);
                    }
                  }
                }
              }
            );

            // Store transfer ID for cleanup
            activeTransfers.update(transfers => {
              transfers.set(fileId, { fileId, transferId, type: 'p2p' });
              return transfers;
            });

            activeSimulations.delete(fileId);

          } catch (error) {
            console.error('P2P download failed:', error);
            showNotification("BAD","error");
            activeSimulations.delete(fileId);
            files.update(f => f.map(file =>
              file.id === fileId
                ? { ...file, status: 'failed' }
                : file
            ));
          }
        }
      }
    } catch (error) {
      // Download failed
      showNotification("BADHI", 'error');
      activeSimulations.delete(fileId);

      files.update(f => f.map(file =>
        file.id === fileId
          ? { ...file, status: 'failed' }
          : file
      ));

      const errorMsg = error instanceof Error ? error.message : String(error);
      console.error('Download failed:', error, fileToDownload);
      showNotification(
        tr('download.notifications.downloadFailed', { values: { name: fileToDownload?.name || 'Unknown file' } }) + (errorMsg ? `: ${errorMsg}` : ''),
        'error'
      );
    }
  }

  function changePriority(fileId: string, priority: 'low' | 'normal' | 'high') {
    downloadQueue.update(queue => queue.map(file =>
      file.id === fileId ? { ...file, priority } : file
    ))
  }

  async function showInFolder(fileId: string) {
    const file = $files.find(f => f.id === fileId);
    if (file && file.downloadPath) {
      try {
        const { invoke } = await import('@tauri-apps/api/core');
        await invoke('show_in_folder', { path: file.downloadPath });
      } catch (error) {
        console.error('Failed to show file in folder:', error);
        showNotification('Failed to open file location', 'error');
      }
    }
  }

  function clearDownload(fileId: string) {
    // Remove from both files and downloadQueue for good measure
    files.update(f => f.filter(file => file.id !== fileId));
    downloadQueue.update(q => q.filter(file => file.id !== fileId));
  }

  function clearAllFinished() {
    files.update(f => f.filter(file =>
      file.status !== 'completed' &&
      file.status !== 'failed' &&
      file.status !== 'canceled'
    ));
  }

  function retryDownload(fileId: string) {
    const fileToRetry = filteredDownloads.find(f => f.id === fileId);
    if (!fileToRetry || (fileToRetry.status !== 'failed' && fileToRetry.status !== 'canceled')) {
      return;
    }

    files.update(f => f.filter(file => file.id !== fileId));

    const newFile = {
      ...fileToRetry,
      id: `download-${Date.now()}`,
      status: 'queued' as const,
      progress: 0,
      downloadPath: undefined,
      speed: '0 B/s', // Ensure speed property exists
      eta: 'N/A'      // Ensure eta property exists
    };
    downloadQueue.update(q => [...q, newFile]);
    showNotification(`Retrying download for "${newFile.name}"`, 'info');
  }

  function moveInQueue(fileId: string, direction: 'up' | 'down') {
    downloadQueue.update(queue => {
      const index = queue.findIndex(f => f.id === fileId)
      if (index === -1) return queue

      const newIndex = direction === 'up' ? Math.max(0, index - 1) : Math.min(queue.length - 1, index + 1)
      if (index === newIndex) return queue

      const newQueue = [...queue]
      const [removed] = newQueue.splice(index, 1)
      newQueue.splice(newIndex, 0, removed)
      return newQueue
    })
  }

  const formatFileSize = toHumanReadableSize



</script>

<div class="space-y-6">
  <div>
    <h1 class="text-3xl font-bold">{$t('download.title')}</h1>
    <p class="text-muted-foreground mt-2">{$t('download.subtitle')}</p>
  </div>

  <!-- Protocol Selection -->
  {#if !hasSelectedProtocol}
   <Card>
      <div class="p-6">
        <h2 class="text-2xl font-bold mb-6 text-center">{$t('download.selectProtocol')}</h2>
        <div class="grid grid-cols-1 md:grid-cols-2 gap-6 max-w-2xl mx-auto">
          <!-- WebRTC Option -->
          <button
            class="p-6 border-2 rounded-lg hover:border-blue-500 transition-colors duration-200 flex flex-col items-center gap-4 {selectedProtocol === 'WebRTC' ? 'border-blue-500 bg-blue-50 dark:bg-blue-900/20' : 'border-gray-200 dark:border-gray-700'}"
            on:click={() => handleProtocolSelect('WebRTC')}
          >
            <div class="w-16 h-16 flex items-center justify-center bg-blue-100 rounded-full">
              <Globe class="w-8 h-8 text-blue-600" />
            </div>
            <div class="text-center">
              <h3 class="text-lg font-semibold mb-2">WebRTC</h3>
              <p class="text-sm text-gray-600 dark:text-gray-400">
                {$t('upload.webrtcDescription')}
              </p>
            </div>
          </button>

          <!-- Bitswap Option -->
          <button
            class="p-6 border-2 rounded-lg hover:border-blue-500 transition-colors duration-200 flex flex-col items-center gap-4 {selectedProtocol === 'Bitswap' ? 'border-blue-500 bg-blue-50 dark:bg-blue-900/20' : 'border-gray-200 dark:border-gray-700'}"
            on:click={() => handleProtocolSelect('Bitswap')}
          >
            <div class="w-16 h-16 flex items-center justify-center bg-blue-100 rounded-full">
              <Blocks class="w-8 h-8 text-blue-600" />
            </div>
            <div class="text-center">
              <h3 class="text-lg font-semibold mb-2">Bitswap</h3>
              <p class="text-sm text-gray-600 dark:text-gray-400">
                {$t('upload.bitswapDescription')}
              </p>
            </div>
          </button>
        </div>
      </div>
    </Card>

  {:else}
    <DownloadSearchSection
      on:download={(event) => handleSearchDownload(event.detail)}
      on:message={handleSearchMessage}
      isBitswap={selectedProtocol === 'Bitswap'}
    />
  {/if}

  <!-- Unified Downloads List -->
  <Card class="p-6">
    <!-- Header Section -->
    <div class="space-y-4 mb-6">
      <div class="flex flex-col sm:flex-row sm:items-center sm:justify-between gap-4">
        <h2 class="text-xl font-semibold">{$t('download.downloads')}</h2>

        <!-- Search Bar -->
        <div class="relative w-full sm:w-80">
          <Input
            bind:value={searchFilter}
            placeholder={$t('download.searchPlaceholder')}
            class="pr-8"
          />
          {#if searchFilter}
            <button
              on:click={() => searchFilter = ''}
              class="absolute right-2 top-1/2 transform -translate-y-1/2 text-muted-foreground hover:text-foreground"
              type="button"
              title={$t('download.clearSearch')}
            >
              ×
            </button>
          {:else}
            <Search class="absolute right-2 top-1/2 transform -translate-y-1/2 h-4 w-4 text-muted-foreground pointer-events-none" />
          {/if}
        </div>
      </div>

      <!-- Filter Buttons and Controls -->
      <div class="flex flex-col lg:flex-row lg:items-center lg:justify-between gap-4">
        <!-- Filter Buttons and Clear Finished -->
        <div class="flex flex-wrap items-center gap-2">
          <Button
            size="sm"
            variant={filterStatus === 'all' ? 'default' : 'outline'}
            on:click={() => filterStatus = 'all'}
            class="text-xs"
          >
            {$t('download.filters.all')} ({allFilteredDownloads.length})
          </Button>
          <Button
            size="sm"
            variant={filterStatus === 'active' ? 'default' : 'outline'}
            on:click={() => filterStatus = 'active'}
            class="text-xs"
          >
            {$t('download.filters.active')} ({activeCount})
          </Button>
          <Button
            size="sm"
            variant={filterStatus === 'paused' ? 'default' : 'outline'}
            on:click={() => filterStatus = 'paused'}
            class="text-xs"
          >
            {$t('download.filters.paused')} ({pausedCount})
          </Button>
          <Button
            size="sm"
            variant={filterStatus === 'queued' ? 'default' : 'outline'}
            on:click={() => filterStatus = 'queued'}
            class="text-xs"
          >
            {$t('download.filters.queued')} ({queuedCount})
          </Button>
          <Button
            size="sm"
            variant={filterStatus === 'completed' ? 'default' : 'outline'}
            on:click={() => filterStatus = 'completed'}
            class="text-xs"
          >
            {$t('download.filters.completed')} ({completedCount})
          </Button>
          <Button
            size="sm"
            variant={filterStatus === 'canceled' ? 'default' : 'outline'}
            on:click={() => filterStatus = 'canceled'}
            class="text-xs"
          >
            {$t('download.filters.canceled')} ({allFilteredDownloads.filter(f => f.status === 'canceled').length})
          </Button>
          <Button
            size="sm"
            variant={filterStatus === 'failed' ? 'default' : 'outline'}
            on:click={() => filterStatus = 'failed'}
            class="text-xs"
          >
            {$t('download.filters.failed')} ({failedCount})
          </Button>

          {#if completedCount > 0 || failedCount > 0 || allFilteredDownloads.filter(f => f.status === 'canceled').length > 0}
            <Button
              size="sm"
              variant="outline"
              on:click={clearAllFinished}
              class="text-xs text-destructive border-destructive hover:bg-destructive/10 hover:text-destructive"
            >
              <X class="h-3 w-3 mr-1" />
              {$t('download.clearFinished')}
            </Button>
          {/if}
        </div>

        <!-- Settings Toggle Button -->
        <Button
          size="sm"
          variant="outline"
          on:click={() => showSettings = !showSettings}
          class="text-xs"
        >
          <Settings class="h-3 w-3 mr-1" />
          {$t('download.settings.title')}
          {#if showSettings}
            <ChevronUp class="h-3 w-3 ml-1" />
          {:else}
            <ChevronDown class="h-3 w-3 ml-1" />
          {/if}
        </Button>
      </div>

      <!-- Collapsible Settings Panel -->
      {#if showSettings}
        <Card class="p-4 bg-muted/50 border-dashed">
          <div class="space-y-4">
            <h3 class="text-sm font-semibold text-muted-foreground uppercase tracking-wide">
              {$t('download.settings.title')}
            </h3>

            <div class="grid grid-cols-1 md:grid-cols-2 lg:grid-cols-3 gap-4">
              <!-- Concurrency Settings -->
              <div class="space-y-3">
                <h4 class="text-xs font-medium text-muted-foreground uppercase tracking-wide">
                  {$t('download.settings.concurrency')}
                </h4>
                <div class="space-y-2">
                  <div class="flex items-center justify-between">
                    <Label class="text-sm">{$t('download.settings.maxConcurrent')}:</Label>
                    <input
                      type="number"
                      bind:value={maxConcurrentDownloads}
                      on:input={handleMaxConcurrentInput}
                      on:blur={validateMaxConcurrent}
                      min="1"
                      step="1"
                      class="w-16 h-8 text-center text-sm border border-input bg-background px-2 py-1 rounded-md focus:ring-2 focus:ring-ring focus:ring-offset-2"
                    />
                  </div>

                  {#if multiSourceEnabled}
                    <div class="flex items-center justify-between">
                      <Label class="text-sm">{$t('download.maxPeers')}:</Label>
                      <input
                        type="number"
                        bind:value={maxPeersPerDownload}
                        min="2"
                        max="10"
                        step="1"
                        class="w-16 h-8 text-center text-sm border border-input bg-background px-2 py-1 rounded-md focus:ring-2 focus:ring-ring focus:ring-offset-2"
                      />
                    </div>
                  {/if}
                </div>
              </div>

              <!-- Automation Settings -->
              <div class="space-y-3">
                <h4 class="text-xs font-medium text-muted-foreground uppercase tracking-wide">
                  {$t('download.settings.automation')}
                </h4>
                <div class="space-y-3">
                  <div class="flex items-center justify-between">
                    <Label class="text-sm">{$t('download.settings.autoStart')}:</Label>
                    <button
                      type="button"
                      aria-label={$t('download.settings.toggleAutoStart', { values: { status: autoStartQueue ? 'off' : 'on' } })}
                      on:click={() => autoStartQueue = !autoStartQueue}
                      class="relative inline-flex h-4 w-8 items-center rounded-full transition-colors focus:outline-none"
                      class:bg-green-500={autoStartQueue}
                      class:bg-muted-foreground={!autoStartQueue}
                    >
                      <span
                        class="inline-block h-3 w-3 rounded-full bg-white transition-transform shadow-sm"
                        style="transform: translateX({autoStartQueue ? '18px' : '2px'})"
                      ></span>
                    </button>
                  </div>

                  <div class="flex items-center justify-between">
                    <Label class="text-sm">{$t('download.autoClear')}:</Label>
                    <button
                      type="button"
                      aria-label="Toggle auto-clear completed downloads"
                      on:click={() => autoClearCompleted = !autoClearCompleted}
                      class="relative inline-flex h-4 w-8 items-center rounded-full transition-colors focus:outline-none"
                      class:bg-green-500={autoClearCompleted}
                      class:bg-muted-foreground={!autoClearCompleted}
                    >
                      <span
                        class="inline-block h-3 w-3 rounded-full bg-white transition-transform shadow-sm"
                        style="transform: translateX({autoClearCompleted ? '18px' : '2px'})"
                      ></span>
                    </button>
                  </div>
                </div>
              </div>

              <!-- Feature Settings -->
              <div class="space-y-3">
                <h4 class="text-xs font-medium text-muted-foreground uppercase tracking-wide">
                  {$t('download.settings.features')}
                </h4>
                <div class="space-y-3">
                  <div class="flex items-center justify-between">
                    <Label class="text-sm">{$t('download.multiSource')}:</Label>
                    <button
                      type="button"
                      aria-label="Toggle multi-source downloads"
                      on:click={() => multiSourceEnabled = !multiSourceEnabled}
                      class="relative inline-flex h-4 w-8 items-center rounded-full transition-colors focus:outline-none"
                      class:bg-green-500={multiSourceEnabled}
                      class:bg-muted-foreground={!multiSourceEnabled}
                    >
                      <span
                        class="inline-block h-3 w-3 rounded-full bg-white transition-transform shadow-sm"
                        style="transform: translateX({multiSourceEnabled ? '18px' : '2px'})"
                      ></span>
                    </button>
                  </div>
                </div>
              </div>
            </div>
          </div>
        </Card>
      {/if}
    </div>

    {#if filteredDownloads.length === 0}
      <p class="text-sm text-muted-foreground text-center py-8">
        {#if filterStatus === 'all'}
          {$t('download.status.noDownloads')}
        {:else if filterStatus === 'active'}
          {$t('download.status.noActive')}
        {:else if filterStatus === 'paused'}
          {$t('download.status.noPaused')}
        {:else if filterStatus === 'queued'}
          {$t('download.status.noQueued')}
        {:else if filterStatus === 'completed'}
          {$t('download.status.noCompleted')}
        {:else}
          {$t('download.status.noFailed')}
        {/if}
      </p>
    {:else}
      <div class="space-y-3">
        {#each filteredDownloads as file, index}
          <div class="p-3 bg-muted/60 rounded-lg hover:bg-muted/80 transition-colors">
            <!-- File Header -->
            <div class="pb-2">
              <div class="flex items-start justify-between gap-4">
                <div class="flex items-start gap-3 flex-1 min-w-0">
                  <!-- Queue Controls -->
                  {#if file.status === 'queued'}
                    <div class="flex flex-col gap-1 mt-1">
                      <Button
                        size="sm"
                        variant="ghost"
                        on:click={() => moveInQueue(file.id, 'up')}
                        disabled={index === 0}
                        class="h-6 w-6 p-0 hover:bg-muted"
                      >
                        <ChevronUp class="h-4 w-4" />
                      </Button>
                      <Button
                        size="sm"
                        variant="ghost"
                        on:click={() => moveInQueue(file.id, 'down')}
                        disabled={index === filteredDownloads.filter(f => f.status === 'queued').length - 1}
                        class="h-6 w-6 p-0 hover:bg-muted"
                      >
                        <ChevronDown class="h-4 w-4" />
                      </Button>
                    </div>
                  {/if}

                  <!-- File Info -->
                  <div class="flex items-start gap-3 flex-1 min-w-0">
                    <svelte:component this={getFileIcon(file.name)} class="h-4 w-4 text-muted-foreground mt-0.5" />
                    <div class="flex-1 min-w-0">
                      <div class="flex items-center gap-3 mb-1">
                        <h3 class="font-semibold text-sm truncate">{file.name}</h3>
                        {#if file.version}
                          <Badge class="bg-blue-100 text-blue-800 text-xs px-2 py-0.5">
                            v{file.version}
                          </Badge>
                        {/if}
                        {#if multiSourceProgress.has(file.hash)}
                          <Badge class="bg-purple-100 text-purple-800 text-xs px-2 py-0.5">
                            Multi-source
                          </Badge>
                        {/if}
                        <Badge class="text-xs font-semibold bg-muted-foreground/20 text-foreground border-0 px-2 py-0.5">
                          {formatFileSize(file.size)}
                        </Badge>
                      </div>
                      <div class="flex items-center gap-x-3 gap-y-1 mt-1">
                        <p class="text-xs text-muted-foreground truncate">{$t('download.file.hash')}: {file.hash}</p>
                      </div>
                    </div>
                    <div class="flex items-center gap-2 flex-wrap">
                      {#if file.status === 'queued'}
                        <select
                          value={file.priority || 'normal'}
                          on:change={(e) => {
                            const target = e.target as HTMLSelectElement;
                            if (target) changePriority(file.id, target.value as 'low' | 'normal' | 'high');
                          }}
                          class="text-xs px-2 py-1 border rounded bg-background h-6"
                        >
                          <option value="low">{$t('download.priority.low')}</option>
                          <option value="normal">{$t('download.priority.normal')}</option>
                          <option value="high">{$t('download.priority.high')}</option>
                        </select>
                      {/if}
                    </div>
                  </div>
                </div>

                <!-- Status Badge -->
                <Badge class={
                  file.status === 'downloading' ? 'bg-blue-500 text-white border-blue-500' :
                  file.status === 'completed' ? 'bg-green-500 text-white border-green-500' :
                  file.status === 'paused' ? 'bg-yellow-400 text-white border-yellow-400' :
                  file.status === 'queued' ? 'bg-gray-500 text-white border-gray-500' :
                  file.status === 'canceled' ? 'bg-red-600 text-white border-red-600' :
                  'bg-red-500 text-white border-red-500'
                }
                >
                  {file.status === 'queued' ? `${$t('download.file.queue')} #${$downloadQueue.indexOf(file) + 1}` : file.status}
                </Badge>
              </div>
            </div>

            <!-- Progress Section -->
            {#if file.status === 'downloading' || file.status === 'paused'}
              <div class="pb-2 ml-7">
                <div class="flex items-center justify-between text-sm mb-1">
                  <div class="flex items-center gap-4 text-muted-foreground">
                    <span>Speed: {file.status === 'paused' ? '0 B/s' : (file.speed || '0 B/s')}</span>
                    <span>ETA: {file.status === 'paused' ? 'N/A' : (file.eta || 'N/A')}</span>
                    {#if multiSourceProgress.has(file.hash) && file.status === 'downloading'}
                      {@const msProgress = multiSourceProgress.get(file.hash)}
                      {#if msProgress}
                        <span class="text-purple-600">Peers: {msProgress.activePeers}</span>
                        <span class="text-purple-600">Chunks: {msProgress.completedChunks}/{msProgress.totalChunks}</span>
                      {/if}
                    {/if}
                  </div>
                  <span class="text-foreground">{(file.progress || 0).toFixed(2)}%</span>
                </div>
                <Progress
                  value={file.progress || 0}
                  max={100}
                  class="h-2 bg-border [&>div]:bg-green-500 w-full"
                />
                {#if multiSourceProgress.has(file.hash)}
                  {@const msProgress = multiSourceProgress.get(file.hash)}
                  {#if msProgress && msProgress.peerAssignments.length > 0}
                    <div class="mt-2 space-y-1">
                      <div class="text-xs text-muted-foreground">Peer progress:</div>
                      {#each msProgress.peerAssignments as peerAssignment}
                        <div class="flex items-center gap-2 text-xs">
                          <span class="w-20 truncate">{peerAssignment.peerId.slice(0, 8)}...</span>
                          <div class="flex-1 bg-muted rounded-full h-1">
                            <div
                              class="bg-purple-500 h-1 rounded-full transition-all duration-300"
                              style="width: {peerAssignment.status === 'Completed' ? 100 : peerAssignment.status === 'Downloading' ? 50 : 0}%"
                            ></div>
                          </div>
                          <span class="text-muted-foreground">{peerAssignment.status}</span>
                        </div>
                      {/each}
                    </div>
                  {/if}
                {/if}
              </div>
            {/if}

            <!-- Action Buttons -->
            <div class="pt-2 ml-7">
              <div class="flex flex-wrap gap-2">
                {#if file.status === 'downloading' || file.status === 'paused' || file.status === 'queued'}
                  {#if file.status === 'queued'}
                    <Button
                      size="sm"
                      variant="default"
                      on:click={() => startQueuedDownload(file.id)}
                      class="h-7 px-3 text-sm"
                    >
                      <Play class="h-3 w-3 mr-1" />
                      {$t('download.actions.start')}
                    </Button>
                  {:else}
                    <Button
                      size="sm"
                      variant="outline"
                      on:click={() => togglePause(file.id)}
                      class="h-7 px-3 text-sm"
                    >
                      {#if file.status === 'downloading'}
                        <Pause class="h-3 w-3 mr-1" />
                        {$t('download.actions.pause')}
                      {:else}
                        <Play class="h-3 w-3 mr-1" />
                        {$t('download.actions.resume')}
                      {/if}
                    </Button>
                  {/if}
                  <Button
                    size="sm"
                    variant="destructive"
                    on:click={() => cancelDownload(file.id)}
                    class="h-7 px-3 text-sm"
                  >
                    <X class="h-3 w-3 mr-1" />
                    {file.status === 'queued' ? $t('download.actions.remove') : $t('download.actions.cancel')}
                  </Button>
                {:else if file.status === 'completed'}
                  <Button
                    size="sm"
                    variant="outline"
                    on:click={() => showInFolder(file.id)}
                    class="h-7 px-3 text-sm"
                  >
                    <FolderOpen class="h-3 w-3 mr-1" />
                    {$t('download.actions.showInFolder')}
                  </Button>
                  <Button
                    size="sm"
                    variant="ghost"
                    on:click={() => clearDownload(file.id)}
                    class="h-7 px-3 text-sm text-muted-foreground hover:text-destructive"
                    title={$t('download.actions.remove', { default: 'Remove' })}
                  >
                    <X class="h-3 w-3" />
                  </Button>
                {:else if file.status === 'failed' || file.status === 'canceled'}
                  <Button
                    size="sm"
                    variant="outline"
                    on:click={() => retryDownload(file.id)}
                    class="h-7 px-3 text-sm"
                  >
                    <Play class="h-3 w-3 mr-1" />
                    {$t('download.actions.retry', { default: 'Retry' })}
                  </Button>
                  <!-- You could also add a "Clear" button here to remove it from the list -->
                  <Button
                    size="sm"
                    variant="ghost"
                    on:click={() => clearDownload(file.id)}
                    class="h-7 px-3 text-sm text-muted-foreground hover:text-destructive"
                    title={$t('download.actions.remove', { default: 'Remove' })}
                  >
                    <X class="h-3 w-3" />
                  </Button>
                {/if}
              </div>
            </div>
          </div>
        {/each}
      </div>
    {/if}
  </Card>
</div><|MERGE_RESOLUTION|>--- conflicted
+++ resolved
@@ -17,12 +17,9 @@
   import { initDownloadTelemetry, disposeDownloadTelemetry } from '$lib/downloadTelemetry'
   import { MultiSourceDownloadService, type MultiSourceProgress } from '$lib/services/multiSourceDownloadService'
   import { listen } from '@tauri-apps/api/event'
-<<<<<<< HEAD
   import PeerSelectionService from '$lib/services/peerSelectionService'
 
 
-=======
->>>>>>> 9cc8b3de
   import { invoke }  from '@tauri-apps/api/core';
 
   const tr = (k: string, params?: Record<string, any>) => (get(t) as any)(k, params)
