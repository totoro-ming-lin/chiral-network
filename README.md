--- conflicted
+++ resolved
@@ -74,11 +74,7 @@
 
 ### 6. Security & Privacy
 
-<<<<<<< HEAD
 - ✅ **End-to-End Encryption**: AES-256-GCM encryption with PBKDF2 key derivation (can be enabled in Settings)
-=======
-- ❌ **End-to-End Encryption**: AES-256-GCM encryption with PBKDF2 key derivation (upload encryption implemented, download decryption and key management pending)
->>>>>>> 541f528b
 - ✅ **Wallet Security**: Secure credential management with HD wallets
 - ❌ **Stream Authentication**: Cryptographic verification of data integrity (no actual stream authentication occurs during file transfers)
 - ❌ **Anonymous Routing**: Hide your IP from other peers (no IP hiding or anonymization implemented)
@@ -97,12 +93,8 @@
 
 - ✅ **Storage Management**: Configure storage location and limits
 - ✅ **Network Configuration**: Set bandwidth limits and connection parameters
-<<<<<<< HEAD
 - ✅ **Advanced Bandwidth Scheduling**: Set different bandwidth limits for specific times and days
-- ❌ **Privacy Controls**: Enable encryption, proxy, and anonymous mode (anonymous mode not implemented)
-=======
 - ✅ **Privacy Controls**: Mandatory encryption, proxy support, and anonymous mode (anonymous mode not implemented)
->>>>>>> 541f528b
 - ✅ **Notification Preferences**: Customize alerts and notifications
 - ❌ **Advanced Options**: Fine-tune DHT, chunk size, and cache settings (UI mockup only, settings not applied to backend)
 - ✅ **Import/Export**: Backup and restore settings
